<?xml version="1.0" encoding="UTF-8"?>
<project xmlns="http://maven.apache.org/POM/4.0.0"
         xmlns:xsi="http://www.w3.org/2001/XMLSchema-instance"
         xsi:schemaLocation="http://maven.apache.org/POM/4.0.0 http://maven.apache.org/xsd/maven-4.0.0.xsd">
    <modelVersion>4.0.0</modelVersion>

    <parent>
        <groupId>io.confluent</groupId>
        <artifactId>rest-utils-parent</artifactId>
        <version>5.2.2-SNAPSHOT</version>
    </parent>

    <artifactId>kafka-streams-examples</artifactId>
    <packaging>jar</packaging>

    <organization>
        <name>Confluent, Inc.</name>
        <url>http://confluent.io</url>
    </organization>
    <url>http://confluent.io</url>
    <description>
        Kafka Streams examples
    </description>

    <licenses>
        <license>
            <name>Apache License 2.0</name>
            <url>http://www.apache.org/licenses/LICENSE-2.0.html</url>
            <distribution>repo</distribution>
        </license>
    </licenses>

    <repositories>
        <repository>
            <id>confluent</id>
            <url>https://packages.confluent.io/maven/</url>
        </repository>
    </repositories>

    <pluginRepositories>
        <pluginRepository>
            <id>confluent</id>
            <url>https://packages.confluent.io/maven/</url>
        </pluginRepository>
    </pluginRepositories>

    <!-- Other properties such as kafka.version are derived from parent project(s) such as
         https://github.com/confluentinc/common (see common's pom.xml for kafka.version).
    -->
    <properties>
        <algebird.version>0.13.4</algebird.version>
        <avro.version>1.8.2</avro.version>
        <chill.version>0.9.2</chill.version>
        <docker.skip-build>false</docker.skip-build>
        <docker.skip-test>false</docker.skip-test>
        <java.version>1.8</java.version>
        <licenses.version>5.2.2-SNAPSHOT</licenses.version>
        <project.build.sourceEncoding>UTF-8</project.build.sourceEncoding>
        <scala.version>${kafka.scala.version}.7</scala.version>
        <scalatest.version>3.0.5</scalatest.version>
    </properties>

    <dependencies>
        <dependency>
            <groupId>io.confluent</groupId>
            <artifactId>kafka-streams-avro-serde</artifactId>
            <version>${confluent.version}</version>
        </dependency>
        <dependency>
            <groupId>io.confluent</groupId>
            <artifactId>kafka-avro-serializer</artifactId>
            <version>${confluent.version}</version>
        </dependency>
        <dependency>
            <groupId>io.confluent</groupId>
            <artifactId>kafka-schema-registry-client</artifactId>
            <version>${confluent.version}</version>
        </dependency>
        <dependency>
            <groupId>org.apache.kafka</groupId>
            <artifactId>kafka-clients</artifactId>
            <version>${kafka.version}</version>
        </dependency>
        <dependency>
            <groupId>org.apache.kafka</groupId>
            <artifactId>kafka-streams</artifactId>
            <version>${kafka.version}</version>
        </dependency>
        <dependency>
            <groupId>org.apache.kafka</groupId>
            <artifactId>kafka-streams-scala_${kafka.scala.version}</artifactId>
            <version>${kafka.version}</version>
        </dependency>
        <dependency>
            <groupId>org.apache.avro</groupId>
            <artifactId>avro</artifactId>
            <version>${avro.version}</version>
        </dependency>
        <dependency>
            <groupId>org.apache.avro</groupId>
            <artifactId>avro-maven-plugin</artifactId>
            <version>${avro.version}</version>
        </dependency>
        <dependency>
            <groupId>org.scala-lang</groupId>
            <artifactId>scala-library</artifactId>
            <!-- This version must be compatible with the Scala version of the Kafka dependency. -->
            <version>${scala.version}</version>
        </dependency>
        <dependency>
            <!-- This could be a test-only dependency, but we keep it a compile dependency so that
                 users are able to package the examples via `mvn package` and actually run the examples
                 against a Kafka cluster. -->
            <groupId>com.101tec</groupId>
            <artifactId>zkclient</artifactId>
            <version>0.9</version>
        </dependency>
        <dependency>
            <groupId>org.slf4j</groupId>
            <artifactId>slf4j-log4j12</artifactId>
        </dependency>
        <dependency>
            <groupId>javax.ws.rs</groupId>
            <artifactId>javax.ws.rs-api</artifactId>
            <version>2.1</version>
        </dependency>
        <dependency>
            <groupId>org.eclipse.jetty</groupId>
            <artifactId>jetty-server</artifactId>
            <version>${jetty.version}</version>
        </dependency>
        <dependency>
            <groupId>org.eclipse.jetty</groupId>
            <artifactId>jetty-servlet</artifactId>
            <version>${jetty.version}</version>
        </dependency>
        <dependency>
            <groupId>org.glassfish.jersey.containers</groupId>
            <artifactId>jersey-container-servlet</artifactId>
            <version>${jersey.version}</version>
        </dependency>
        <dependency>
            <groupId>org.glassfish.jersey.inject</groupId>
            <artifactId>jersey-hk2</artifactId>
            <version>${jersey.version}</version>
        </dependency>
        <dependency>
            <groupId>org.glassfish.jersey.media</groupId>
            <artifactId>jersey-media-json-jackson</artifactId>
            <version>${jersey.version}</version>
        </dependency>
        <dependency>
            <groupId>com.fasterxml.jackson.core</groupId>
            <artifactId>jackson-annotations</artifactId>
            <version>${jackson.version}</version>
        </dependency>
        <!--
            This dependency is included to demonstrate the use of
            Confluent Monitoring Interceptors in conjunction with
            Kafka Streams but isn't a required
            dependency for running Kafka Streams.
        -->
        <dependency>
            <groupId>io.confluent</groupId>
            <artifactId>monitoring-interceptors</artifactId>
            <version>${confluent.version}</version>
        </dependency>

        <dependency>
            <groupId>com.twitter</groupId>
            <artifactId>algebird-core_${kafka.scala.version}</artifactId>
            <version>${algebird.version}</version>
        </dependency>
        <dependency>
            <groupId>com.twitter</groupId>
            <artifactId>chill_${kafka.scala.version}</artifactId>
            <version>${chill.version}</version>
        </dependency>

        <!-- Test dependencies -->
        <dependency>
            <groupId>junit</groupId>
            <artifactId>junit</artifactId>
            <version>4.12</version>
            <scope>test</scope>
        </dependency>
        <dependency>
            <groupId>org.assertj</groupId>
            <artifactId>assertj-core</artifactId>
            <version>3.3.0</version>
            <scope>test</scope>
        </dependency>
        <dependency>
            <groupId>org.mockito</groupId>
            <artifactId>mockito-core</artifactId>
            <version>2.7.14</version>
        </dependency>
        <dependency>
            <groupId>org.apache.kafka</groupId>
            <artifactId>kafka_${kafka.scala.version}</artifactId>
            <version>${kafka.version}</version>
            <scope>test</scope>
        </dependency>
        <dependency>
            <groupId>org.apache.kafka</groupId>
            <artifactId>kafka_${kafka.scala.version}</artifactId>
            <version>${kafka.version}</version>
            <classifier>test</classifier>
            <scope>test</scope>
        </dependency>
        <dependency>
            <groupId>org.apache.kafka</groupId>
            <artifactId>kafka-streams-test-utils</artifactId>
            <version>${kafka.version}</version>
            <scope>test</scope>
        </dependency>
        <dependency>
            <groupId>org.apache.kafka</groupId>
            <artifactId>kafka-clients</artifactId>
            <version>${kafka.version}</version>
            <classifier>test</classifier>
            <scope>test</scope>
        </dependency>
        <dependency>
            <groupId>org.apache.kafka</groupId>
            <artifactId>kafka-streams</artifactId>
            <version>${kafka.version}</version>
            <classifier>test</classifier>
            <scope>test</scope>
        </dependency>
        <dependency>
            <groupId>org.apache.curator</groupId>
            <artifactId>curator-test</artifactId>
            <version>2.9.0</version>
            <scope>test</scope>
        </dependency>
        <dependency>
            <groupId>io.confluent</groupId>
            <artifactId>kafka-schema-registry</artifactId>
            <version>${confluent.version}</version>
            <scope>test</scope>
        </dependency>
        <dependency>
            <groupId>io.confluent</groupId>
            <artifactId>kafka-schema-registry</artifactId>
            <version>${confluent.version}</version>
            <!-- Required for e.g. schema registry's RestApp -->
            <classifier>tests</classifier>
            <scope>test</scope>
        </dependency>

        <!-- The following dependencies on ScalaTest are only required for the Scala tests
             under src/test/scala/.  They are not required for Java code/tests.
        -->
        <dependency>
            <!-- This is a compile-time dependency but included only for scalatest below,
                 so still list it under test dependencies. -->
            <groupId>org.scalactic</groupId>
            <artifactId>scalactic_${kafka.scala.version}</artifactId>
            <version>${scalatest.version}</version>
        </dependency>
        <dependency>
            <groupId>org.scalatest</groupId>
            <artifactId>scalatest_${kafka.scala.version}</artifactId>
            <version>${scalatest.version}</version>
            <scope>test</scope>
        </dependency>
    </dependencies>

    <build>

        <pluginManagement>
            <plugins>
                <plugin>
                    <groupId>net.alchim31.maven</groupId>
                    <artifactId>scala-maven-plugin</artifactId>
                    <version>3.2.1</version>
                    <configuration>
                        <scalaCompatVersion>${kafka.scala.version}</scalaCompatVersion>
                        <scalaVersion>${scala.version}</scalaVersion>
                    </configuration>
                </plugin>
            </plugins>
        </pluginManagement>

        <plugins>

            <!--
                Add Scala sources and tests to project.
                See http://www.mojohaus.org/build-helper-maven-plugin/usage.html
            -->
            <plugin>
                <groupId>org.codehaus.mojo</groupId>
                <artifactId>build-helper-maven-plugin</artifactId>
                <version>1.10</version>
                <executions>
                    <execution>
                        <id>add-source</id>
                        <phase>generate-sources</phase>
                        <goals>
                            <goal>add-source</goal>
                        </goals>
                        <configuration>
                            <sources>
                                <source>src/main/scala</source>
                                <source>${project.build.directory}/generated-sources</source>
                            </sources>
                        </configuration>
                    </execution>
                    <execution>
                        <id>add-test-source</id>
                        <phase>generate-test-sources</phase>
                        <goals>
                            <goal>add-test-source</goal>
                        </goals>
                        <configuration>
                            <sources>
                                <source>src/test/scala</source>
                                <source>${project.build.directory}/generated-sources</source>
                            </sources>
                        </configuration>
                    </execution>
                </executions>
            </plugin>

            <!-- See http://davidb.github.io/scala-maven-plugin/usage.html -->
            <plugin>
                <groupId>net.alchim31.maven</groupId>
                <artifactId>scala-maven-plugin</artifactId>
                <version>3.2.1</version>
                <configuration>
                    <args>
                        <!--
                           In combination with Scala 2.11, `-Xexperimental` enables SAM
                           for Java 8 lambda support.  Make sure `kafka.scala.version`
                           is set to `2.11`, not `2.10`.
                        -->
                        <arg>-Xexperimental</arg>
                        <!-- Emit warning and location for usages of features that should be imported explicitly. -->
                        <arg>-feature</arg>
                        <!-- Emit warning and location for usages of deprecated APIs. -->
                        <arg>-deprecation</arg>
                        <!-- Enable additional warnings where generated code depends on assumptions. -->
                        <arg>-unchecked</arg>
                        <!-- Enable recommended additional warnings. -->
                        <arg>-Xlint</arg>
                        <!-- Warn if an argument list is modified to match the receiver. -->
                        <arg>-Ywarn-adapted-args</arg>
                        <arg>-Ywarn-dead-code</arg>
                        <!-- Fail on compiler warnings -->
                        <!--TODO: enable this once we have warnings under control<arg>-Xfatal-warnings</arg>-->
                    </args>
                </configuration>
                <executions>
                    <execution>
                        <goals>
                            <goal>compile</goal>
                            <goal>testCompile</goal>
                        </goals>
                    </execution>
                </executions>
            </plugin>

            <plugin>
                <groupId>org.apache.maven.plugins</groupId>
                <artifactId>maven-compiler-plugin</artifactId>
                <version>3.3</version>
                <inherited>true</inherited>
                <configuration>
                    <source>${java.version}</source>
                    <target>${java.version}</target>
                    <compilerArgs>
                        <arg>-Xlint:all</arg>
                        <!--TODO: enable this once we have warnings under control<arg>-Werror</arg>-->
                    </compilerArgs>
                </configuration>
            </plugin>

            <plugin>
                <groupId>org.apache.avro</groupId>
                <artifactId>avro-maven-plugin</artifactId>
                <version>${avro.version}</version>
                <executions>
                    <execution>
                        <phase>generate-sources</phase>
                        <goals>
                            <goal>schema</goal>
                        </goals>
                        <configuration>
                            <sourceDirectory>src/main/resources/avro/io/confluent/examples/streams</sourceDirectory>
                            <outputDirectory>${project.build.directory}/generated-sources</outputDirectory>
                            <stringType>String</stringType>
                        </configuration>
                    </execution>
                </executions>
            </plugin>

            <plugin>
                <groupId>org.apache.maven.plugins</groupId>
                <artifactId>maven-assembly-plugin</artifactId>
                <configuration>
                    <descriptors>
                        <descriptor>src/assembly/development.xml</descriptor>
                        <descriptor>src/assembly/package.xml</descriptor>
                        <descriptor>src/assembly/standalone.xml</descriptor>
                    </descriptors>
                    <archive>
                        <manifest>
                            <mainClass>io.confluent.kafka.schemaregistry.rest.SchemaRegistryMain</mainClass>
                        </manifest>
                    </archive>
                    <attach>false</attach>
                </configuration>
                <executions>
                    <execution>
                        <id>make-assembly</id>
                        <phase>package</phase>
                        <goals>
                            <goal>single</goal>
                        </goals>
                    </execution>
                </executions>
            </plugin>

            <plugin>
                <groupId>org.apache.maven.plugins</groupId>
                <artifactId>maven-surefire-plugin</artifactId>
                <version>2.19.1</version>
                <configuration>
                    <forkCount>1</forkCount>
                    <reuseForks>false</reuseForks>
                </configuration>
            </plugin>

            <plugin>
                <!--
                   See https://wiki.jasig.org/display/LIC/maven-notice-plugin
                   In a nutshell: `mvn notice:check` and `mvn notice:generate`
                -->
                <groupId>org.jasig.maven</groupId>
                <artifactId>maven-notice-plugin</artifactId>
                <version>1.0.6.1</version>
                <configuration>
                    <licenseMapping>
                        <param>../license-mappings.xml</param>
                    </licenseMapping>
                </configuration>
            </plugin>

            <plugin>
                <groupId>org.apache.maven.plugins</groupId>
                <artifactId>maven-checkstyle-plugin</artifactId>
<<<<<<< HEAD
=======
                <dependencies>
                    <dependency>
                        <groupId>com.puppycrawl.tools</groupId>
                        <artifactId>checkstyle</artifactId>
                        <version>8.18</version>
                    </dependency>
                </dependencies>
>>>>>>> 5f6ab637
                <executions>
                    <!--
                     This declaration merges with the one in the parent, rather
                     than overriding it, so we need to disable the "validate" phase
                     execution that the parent declares and declare our own
                     during "test-compile".

                     One reason for this is that avro codegen runs during compile,
                     and while it's not strictly a precondition, it's
                     confusing to address style violations while the IDE is telling you
                     that some generated class doesn't exist. Test-compile is the first phase
                     that's guaranteed to run after compile and before any unit or integration
                     tests.

                     Also, we want to disable the parent's configuration because it declares stuff
                     we don't care about, like suppressions. (Honestly, it shouldn't)
                     -->
                    <execution>
                        <id>validate</id>
                        <phase>none</phase>
                        <configuration>
                            <skip>true</skip>
                        </configuration>
                    </execution>
                    <execution>
                        <id>test-compile</id>
                        <phase>test-compile</phase>
                        <configuration>
                            <encoding>UTF-8</encoding>
                            <consoleOutput>true</consoleOutput>
                            <failsOnError>true</failsOnError>
                            <failOnViolation>true</failOnViolation>
                            <includeResources>false</includeResources>
                            <includeTestResources>false</includeTestResources>
                            <includeTestSourceDirectory>true</includeTestSourceDirectory>
                            <excludes>io/confluent/examples/streams/avro/**</excludes>
                            <configLocation>checkstyle.xml</configLocation>
                        </configuration>
                        <goals>
                            <goal>check</goal>
                        </goals>
                    </execution>
                </executions>
            </plugin>
        </plugins>
    </build>

    <profiles>
        <profile>
            <id>docker</id>
            <activation>
                <property>
                    <name>env.BUILD_NUMBER</name>
                </property>
            </activation>
            <build>
                <plugins>
                    <plugin>
                        <groupId>com.spotify</groupId>
                        <artifactId>dockerfile-maven-plugin</artifactId>
                        <version>${dockerfile-maven-plugin.version}</version>
                        <executions>
                            <execution>
                                <id>package</id>
                                <goals>
                                    <goal>build</goal>
                                </goals>
                                <configuration combine.self="append">
                                    <skip>${docker.skip-build}</skip>
                                    <buildArgs>
                                        <STREAMS_VERSION>${project.version}</STREAMS_VERSION>
                                    </buildArgs>
                                </configuration>
                            </execution>
                        </executions>
                    </plugin>
                </plugins>
            </build>
        </profile>
    </profiles>
</project><|MERGE_RESOLUTION|>--- conflicted
+++ resolved
@@ -450,8 +450,6 @@
             <plugin>
                 <groupId>org.apache.maven.plugins</groupId>
                 <artifactId>maven-checkstyle-plugin</artifactId>
-<<<<<<< HEAD
-=======
                 <dependencies>
                     <dependency>
                         <groupId>com.puppycrawl.tools</groupId>
@@ -459,7 +457,6 @@
                         <version>8.18</version>
                     </dependency>
                 </dependencies>
->>>>>>> 5f6ab637
                 <executions>
                     <!--
                      This declaration merges with the one in the parent, rather
