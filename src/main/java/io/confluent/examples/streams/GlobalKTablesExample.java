--- conflicted
+++ resolved
@@ -66,11 +66,7 @@
  * Once packaged you can then run:
  * <pre>
  * {@code
-<<<<<<< HEAD
- * $ java -cp target/streams-examples-4.0.0-standalone.jar io.confluent.examples.streams.GlobalKTablesExample
-=======
- * $ java -cp target/kafka-streams-examples-3.3.0-standalone.jar io.confluent.examples.streams.GlobalKTablesExample
->>>>>>> c8e12c6e
+ * $ java -cp target/kafka-streams-examples-4.0.0-standalone.jar io.confluent.examples.streams.GlobalKTablesExample
  * }</pre>
  * 4) Write some input data to the source topics (e.g. via {@link GlobalKTablesExampleDriver}). The
  * already running example application (step 3) will automatically process this input data and write
@@ -79,11 +75,7 @@
  * {@code
  * # Here: Write input data using the example driver. The driver will exit once it has received
  * # all EnrichedOrders
-<<<<<<< HEAD
- * $ java -cp target/streams-examples-4.0.0-standalone.jar io.confluent.examples.streams.GlobalKTablesExampleDriver
-=======
- * $ java -cp target/kafka-streams-examples-3.3.0-standalone.jar io.confluent.examples.streams.GlobalKTablesExampleDriver
->>>>>>> c8e12c6e
+ * $ java -cp target/kafka-streams-examples-4.0.0-standalone.jar io.confluent.examples.streams.GlobalKTablesExampleDriver
  * }</pre>
  * <p>
  * 5) Once you're done with your experiments, you can stop this example via {@code Ctrl-C}. If needed,
