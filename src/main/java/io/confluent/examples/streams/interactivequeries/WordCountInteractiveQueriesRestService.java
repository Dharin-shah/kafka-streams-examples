/*
 * Copyright Confluent Inc.
 *
 * Licensed under the Apache License, Version 2.0 (the "License");
 * you may not use this file except in compliance with the License.
 * You may obtain a copy of the License at
 *
 *    http://www.apache.org/licenses/LICENSE-2.0
 *
 * Unless required by applicable law or agreed to in writing, software
 * distributed under the License is distributed on an "AS IS" BASIS,
 * WITHOUT WARRANTIES OR CONDITIONS OF ANY KIND, either express or implied.
 * See the License for the specific language governing permissions and
 * limitations under the License.
 */
package io.confluent.examples.streams.interactivequeries;

import org.apache.kafka.common.serialization.StringSerializer;
import org.apache.kafka.streams.KafkaStreams;
import org.apache.kafka.streams.KeyValue;
import org.apache.kafka.streams.StoreQueryParameters;
import org.apache.kafka.streams.state.HostInfo;
import org.apache.kafka.streams.state.KeyValueIterator;
import org.apache.kafka.streams.state.QueryableStoreTypes;
import org.apache.kafka.streams.state.ReadOnlyKeyValueStore;
import org.apache.kafka.streams.state.ReadOnlyWindowStore;
import org.apache.kafka.streams.state.WindowStoreIterator;
import org.eclipse.jetty.server.Server;
import org.eclipse.jetty.server.ServerConnector;
import org.eclipse.jetty.servlet.ServletContextHandler;
import org.eclipse.jetty.servlet.ServletHolder;
import org.glassfish.jersey.jackson.JacksonFeature;
import org.glassfish.jersey.server.ResourceConfig;
import org.glassfish.jersey.servlet.ServletContainer;
import org.slf4j.Logger;
import org.slf4j.LoggerFactory;

import javax.ws.rs.GET;
import javax.ws.rs.NotFoundException;
import javax.ws.rs.Path;
import javax.ws.rs.PathParam;
import javax.ws.rs.Produces;
import javax.ws.rs.client.Client;
import javax.ws.rs.client.ClientBuilder;
import javax.ws.rs.core.GenericType;
import javax.ws.rs.core.MediaType;
import java.time.Instant;
import java.util.ArrayList;
import java.util.List;
import java.util.function.Function;

import static org.apache.kafka.streams.StoreQueryParameters.fromNameAndType;

/**
 *  A simple REST proxy that runs embedded in the {@link WordCountInteractiveQueriesExample}. This is used to
 *  demonstrate how a developer can use the Interactive Queries APIs exposed by Kafka Streams to
 *  locate and query the State Stores within a Kafka Streams Application.
 */
@Path("state")
public class WordCountInteractiveQueriesRestService {

  private final KafkaStreams streams;
  private final MetadataService metadataService;
  private Server jettyServer;
  private final HostInfo hostInfo;
  private final Client client = ClientBuilder.newBuilder().register(JacksonFeature.class).build();
  private static final Logger log = LoggerFactory.getLogger(WordCountInteractiveQueriesRestService.class);

  WordCountInteractiveQueriesRestService(final KafkaStreams streams,
                                         final HostInfo hostInfo) {
    this.streams = streams;
    this.metadataService = new MetadataService(streams);
    this.hostInfo = hostInfo;

  }

  /**
   * Get a key-value pair from a KeyValue Store
   * @param storeName   the store to look in
   * @param key         the key to get
   * @return {@link KeyValueBean} representing the key-value pair
   */
  @GET
  @Path("/keyvalue/{storeName}/{key}")
  @Produces(MediaType.APPLICATION_JSON)
  public KeyValueBean byKey(@PathParam("storeName") final String storeName,
                            @PathParam("key") final String key) {

    final HostStoreInfo hostStoreInfo = streamsMetadataForStoreAndKey(storeName, key);
    if (!thisHost(hostStoreInfo)){
       return fetchByKey(hostStoreInfo, "state/keyvalue/"+storeName+"/"+key);
    }

    // Lookup the KeyValueStore with the provided storeName
<<<<<<< HEAD
    final ReadOnlyKeyValueStore<String, Long> store =
            streams.store(fromNameAndType(storeName, QueryableStoreTypes.keyValueStore()));
=======
    final ReadOnlyKeyValueStore<String, Long> store = streams.store(
        StoreQueryParameters.fromNameAndType(storeName, QueryableStoreTypes.keyValueStore()));
>>>>>>> 4763ec31
    if (store == null) {
      throw new NotFoundException();
    }

    // Get the value from the store
    final Long value = store.get(key);
    if (value == null) {
      throw new NotFoundException();
    }
    return new KeyValueBean(key, value);
  }

  private KeyValueBean fetchByKey(final HostStoreInfo host, final String path) {
    return client.target(String.format("http://%s:%d/%s", host.getHost(), host.getPort(), path))
        .request(MediaType.APPLICATION_JSON_TYPE)
        .get(new GenericType<KeyValueBean>() {
        });
  }

  /**
   * Get all of the key-value pairs available in a store
   * @param storeName   store to query
   * @return A List of {@link KeyValueBean}s representing all of the key-values in the provided
   * store
   */
  @GET()
  @Path("/keyvalues/{storeName}/all")
  @Produces(MediaType.APPLICATION_JSON)
  public List<KeyValueBean> allForStore(@PathParam("storeName") final String storeName) {
    return rangeForKeyValueStore(storeName, ReadOnlyKeyValueStore::all);
  }

  /**
   * Get all of the key-value pairs that have keys within the range from...to
   * @param storeName   store to query
   * @param from        start of the range (inclusive)
   * @param to          end of the range (inclusive)
   * @return A List of {@link KeyValueBean}s representing all of the key-values in the provided
   * store that fall withing the given range.
   */
  @GET()
  @Path("/keyvalues/{storeName}/range/{from}/{to}")
  @Produces(MediaType.APPLICATION_JSON)
  public List<KeyValueBean> keyRangeForStore(@PathParam("storeName") final String storeName,
                                             @PathParam("from") final String from,
                                             @PathParam("to") final String to) {
    return rangeForKeyValueStore(storeName, store -> store.range(from, to));
  }

  /**
   * Query a window store for key-value pairs representing the value for a provided key within a
   * range of windows
   * @param storeName   store to query
   * @param key         key to look for
   * @param from        time of earliest window to query
   * @param to          time of latest window to query
   * @return A List of {@link KeyValueBean}s representing the key-values for the provided key
   * across the provided window range.
   */
  @GET()
  @Path("/windowed/{storeName}/{key}/{from}/{to}")
  @Produces(MediaType.APPLICATION_JSON)
  public List<KeyValueBean> windowedByKey(@PathParam("storeName") final String storeName,
                                          @PathParam("key") final String key,
                                          @PathParam("from") final Long from,
                                          @PathParam("to") final Long to) {

    // Lookup the WindowStore with the provided storeName
<<<<<<< HEAD
    final ReadOnlyWindowStore<String, Long> store =
            streams.store(fromNameAndType(storeName, QueryableStoreTypes.windowStore()));
=======
    final ReadOnlyWindowStore<String, Long> store = streams
        .store(StoreQueryParameters.fromNameAndType(storeName, QueryableStoreTypes.windowStore()));
>>>>>>> 4763ec31
    if (store == null) {
      throw new NotFoundException();
    }

    // fetch the window results for the given key and time range
    final WindowStoreIterator<Long> results = store.fetch(key, Instant.ofEpochMilli(from), Instant.ofEpochMilli(to));

    final List<KeyValueBean> windowResults = new ArrayList<>();
    while (results.hasNext()) {
      final KeyValue<Long, Long> next = results.next();
      // convert the result to have the window time and the key (for display purposes)
      windowResults.add(new KeyValueBean(key + "@" + next.key, next.value));
    }
    return windowResults;
  }

  /**
   * Get the metadata for all of the instances of this Kafka Streams application
   * @return List of {@link HostStoreInfo}
   */
  @GET()
  @Path("/instances")
  @Produces(MediaType.APPLICATION_JSON)
  public List<HostStoreInfo> streamsMetadata() {
    return metadataService.streamsMetadata();
  }

  /**
   * Get the metadata for all instances of this Kafka Streams application that currently
   * has the provided store.
   * @param store   The store to locate
   * @return  List of {@link HostStoreInfo}
   */
  @GET()
  @Path("/instances/{storeName}")
  @Produces(MediaType.APPLICATION_JSON)
  public List<HostStoreInfo> streamsMetadataForStore(@PathParam("storeName") final String store) {
    return metadataService.streamsMetadataForStore(store);
  }

  /**
   * Find the metadata for the instance of this Kafka Streams Application that has the given
   * store and would have the given key if it exists.
   * @param store   Store to find
   * @param key     The key to find
   * @return {@link HostStoreInfo}
   */
  @GET()
  @Path("/instance/{storeName}/{key}")
  @Produces(MediaType.APPLICATION_JSON)
  public HostStoreInfo streamsMetadataForStoreAndKey(@PathParam("storeName") final String store,
                                                     @PathParam("key") final String key) {
    return metadataService.streamsMetadataForStoreAndKey(store, key, new StringSerializer());
  }

  /**
   * Performs a range query on a KeyValue Store and converts the results into a List of
   * {@link KeyValueBean}
   * @param storeName       The store to query
   * @param rangeFunction   The range query to run, i.e., all, from(start, end)
   * @return  List of {@link KeyValueBean}
   */
  private List<KeyValueBean> rangeForKeyValueStore(final String storeName,
                                                   final Function<ReadOnlyKeyValueStore<String, Long>,
                                                       KeyValueIterator<String, Long>> rangeFunction) {

    // Get the KeyValue Store
<<<<<<< HEAD
    final ReadOnlyKeyValueStore<String, Long> store =
            streams.store(fromNameAndType(storeName, QueryableStoreTypes.keyValueStore()));
=======
    final ReadOnlyKeyValueStore<String, Long> store = streams.store(
        StoreQueryParameters.fromNameAndType(storeName, QueryableStoreTypes.keyValueStore()));
>>>>>>> 4763ec31
    final List<KeyValueBean> results = new ArrayList<>();
    // Apply the function, i.e., query the store
    final KeyValueIterator<String, Long> range = rangeFunction.apply(store);

    // Convert the results
    while (range.hasNext()) {
      final KeyValue<String, Long> next = range.next();
      results.add(new KeyValueBean(next.key, next.value));
    }

    return results;
  }

  private boolean thisHost(final HostStoreInfo host) {
    return host.getHost().equals(hostInfo.host()) &&
           host.getPort() == hostInfo.port();
  }

  /**
   * Start an embedded Jetty Server on the given port
   * @param port    port to run the Server on
   * @throws Exception if jetty can't start
   */
  void start(final int port) throws Exception {
    final ServletContextHandler context = new ServletContextHandler(ServletContextHandler.SESSIONS);
    context.setContextPath("/");

    jettyServer = new Server();
    jettyServer.setHandler(context);

    final ResourceConfig rc = new ResourceConfig();
    rc.register(this);
    rc.register(JacksonFeature.class);

    final ServletContainer sc = new ServletContainer(rc);
    final ServletHolder holder = new ServletHolder(sc);
    context.addServlet(holder, "/*");
    
    final ServerConnector connector = new ServerConnector(jettyServer);
    connector.setHost(hostInfo.host());
    connector.setPort(port);
    jettyServer.addConnector(connector);
  
    context.start();
    
    try {
      jettyServer.start();
    } catch (final java.net.SocketException exception) {
      log.error("Unavailable: " + hostInfo.host() + ":" + hostInfo.port());
      throw new Exception(exception.toString());
    }
  }

  /**
   * Stop the Jetty Server
   * @throws Exception if jetty can't stop
   */
  void stop() throws Exception {
    if (jettyServer != null) {
      jettyServer.stop();
    }
  }

}
<|MERGE_RESOLUTION|>--- conflicted
+++ resolved
@@ -92,13 +92,8 @@
     }
 
     // Lookup the KeyValueStore with the provided storeName
-<<<<<<< HEAD
     final ReadOnlyKeyValueStore<String, Long> store =
             streams.store(fromNameAndType(storeName, QueryableStoreTypes.keyValueStore()));
-=======
-    final ReadOnlyKeyValueStore<String, Long> store = streams.store(
-        StoreQueryParameters.fromNameAndType(storeName, QueryableStoreTypes.keyValueStore()));
->>>>>>> 4763ec31
     if (store == null) {
       throw new NotFoundException();
     }
@@ -167,13 +162,8 @@
                                           @PathParam("to") final Long to) {
 
     // Lookup the WindowStore with the provided storeName
-<<<<<<< HEAD
     final ReadOnlyWindowStore<String, Long> store =
             streams.store(fromNameAndType(storeName, QueryableStoreTypes.windowStore()));
-=======
-    final ReadOnlyWindowStore<String, Long> store = streams
-        .store(StoreQueryParameters.fromNameAndType(storeName, QueryableStoreTypes.windowStore()));
->>>>>>> 4763ec31
     if (store == null) {
       throw new NotFoundException();
     }
@@ -241,13 +231,8 @@
                                                        KeyValueIterator<String, Long>> rangeFunction) {
 
     // Get the KeyValue Store
-<<<<<<< HEAD
     final ReadOnlyKeyValueStore<String, Long> store =
             streams.store(fromNameAndType(storeName, QueryableStoreTypes.keyValueStore()));
-=======
-    final ReadOnlyKeyValueStore<String, Long> store = streams.store(
-        StoreQueryParameters.fromNameAndType(storeName, QueryableStoreTypes.keyValueStore()));
->>>>>>> 4763ec31
     final List<KeyValueBean> results = new ArrayList<>();
     // Apply the function, i.e., query the store
     final KeyValueIterator<String, Long> range = rangeFunction.apply(store);
