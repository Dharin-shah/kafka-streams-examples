--- conflicted
+++ resolved
@@ -180,24 +180,7 @@
   private static final String DEFAULT_BOOTSTRAP_SERVERS = "localhost:9092";
   private static final String DEFAULT_SCHEMA_REGISTRY_URL = "http://localhost:8081";
 
-<<<<<<< HEAD
-  public static void main(String[] args) throws Exception {
-=======
-  public static class CustomRocksDBConfig implements RocksDBConfigSetter {
-
-    @Override
-    public void setConfig(final String storeName, final Options options, final Map<String, Object> configs) {
-      // Workaround: We must ensure that the parallelism is set to >= 2.  There seems to be a known
-      // issue with RocksDB where explicitly setting the parallelism to 1 causes issues (even though
-      // 1 seems to be RocksDB's default for this configuration).
-      final int compactionParallelism = Math.max(Runtime.getRuntime().availableProcessors(), 2);
-      // Set number of compaction threads (but not flush threads).
-      options.setIncreaseParallelism(compactionParallelism);
-    }
-  }
-
   public static void main(final String[] args) throws Exception {
->>>>>>> bbb867d3
     if (args.length == 0 || args.length > 4) {
       throw new IllegalArgumentException("usage: ... <portForRestEndpoint> " +
           "[<bootstrap.servers> (optional, default: " + DEFAULT_BOOTSTRAP_SERVERS + ")] " +
