--- conflicted
+++ resolved
@@ -67,37 +67,20 @@
   private KafkaStreams processStreams(final String bootstrapServers, final String stateDir) {
 
     //Latch onto instances of the orders and inventory topics
-<<<<<<< HEAD
-    StreamsBuilder builder = new StreamsBuilder();
-    KStream<String, Order> orders = builder
+    final StreamsBuilder builder = new StreamsBuilder();
+    final KStream<String, Order> orders = builder
       .stream(Topics.ORDERS.name(),
         Consumed.with(Topics.ORDERS.keySerde(), Topics.ORDERS.valueSerde()));
-    KTable<Product, Integer> warehouseInventory = builder
+    final KTable<Product, Integer> warehouseInventory = builder
       .table(Topics.WAREHOUSE_INVENTORY.name(), Consumed
         .with(Topics.WAREHOUSE_INVENTORY.keySerde(), Topics.WAREHOUSE_INVENTORY.valueSerde()));
 
     //Create a store to reserve inventory whilst the order is processed.
     //This will be prepopulated from Kafka before the service starts processing
-    StoreBuilder reservedStock = Stores
+    final StoreBuilder reservedStock = Stores
       .keyValueStoreBuilder(Stores.persistentKeyValueStore(RESERVED_STOCK_STORE_NAME),
         Topics.WAREHOUSE_INVENTORY.keySerde(), Serdes.Long())
       .withLoggingEnabled(new HashMap<>());
-=======
-    final StreamsBuilder builder = new StreamsBuilder();
-    final KStream<String, Order> orders = builder
-        .stream(Topics.ORDERS.name(),
-            Consumed.with(Topics.ORDERS.keySerde(), Topics.ORDERS.valueSerde()));
-    final KTable<Product, Integer> warehouseInventory = builder
-        .table(Topics.WAREHOUSE_INVENTORY.name(), Consumed
-            .with(Topics.WAREHOUSE_INVENTORY.keySerde(), Topics.WAREHOUSE_INVENTORY.valueSerde()));
-
-    //Create a store to reserve inventory whilst the order is processed.
-    //This will be prepopulated from Kafka before the service starts processing
-    final StoreBuilder reservedStock = Stores
-        .keyValueStoreBuilder(Stores.persistentKeyValueStore(RESERVED_STOCK_STORE_NAME),
-            Topics.WAREHOUSE_INVENTORY.keySerde(), Serdes.Long())
-        .withLoggingEnabled(new HashMap<>());
->>>>>>> ce18055d
     builder.addStateStore(reservedStock);
 
     //First change orders stream to be keyed by Product (so we can join with warehouse inventory)
@@ -157,14 +140,6 @@
     }
 
     @Override
-<<<<<<< HEAD
-=======
-    public KeyValue<String, OrderValidation> punctuate(final long timestamp) {
-      return null;
-    }
-
-    @Override
->>>>>>> ce18055d
     public void close() {
     }
   }
