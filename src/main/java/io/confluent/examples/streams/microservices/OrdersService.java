package io.confluent.examples.streams.microservices;

import org.apache.kafka.clients.producer.Callback;
import org.apache.kafka.clients.producer.KafkaProducer;
import org.apache.kafka.clients.producer.ProducerRecord;
import org.apache.kafka.common.serialization.Serdes;
import org.apache.kafka.streams.KafkaStreams;
import org.apache.kafka.streams.StreamsBuilder;
import org.apache.kafka.streams.errors.InvalidStateStoreException;
import org.apache.kafka.streams.kstream.Consumed;
import org.apache.kafka.streams.kstream.Materialized;
import org.apache.kafka.streams.kstream.Predicate;
import org.apache.kafka.streams.state.QueryableStoreTypes;
import org.apache.kafka.streams.state.ReadOnlyKeyValueStore;
import org.apache.kafka.streams.StreamsConfig;

import org.eclipse.jetty.server.Server;
import org.glassfish.jersey.jackson.JacksonFeature;
import org.glassfish.jersey.server.ManagedAsync;
import org.slf4j.Logger;
import org.slf4j.LoggerFactory;

import java.net.URI;
import java.net.URISyntaxException;
import java.util.Map;
import java.util.Properties;
import java.util.concurrent.ConcurrentHashMap;

import javax.ws.rs.Consumes;
import javax.ws.rs.DefaultValue;
import javax.ws.rs.GET;
import javax.ws.rs.POST;
import javax.ws.rs.Path;
import javax.ws.rs.PathParam;
import javax.ws.rs.Produces;
import javax.ws.rs.QueryParam;
import javax.ws.rs.client.Client;
import javax.ws.rs.client.ClientBuilder;
import javax.ws.rs.container.AsyncResponse;
import javax.ws.rs.container.Suspended;
import javax.ws.rs.core.GenericType;
import javax.ws.rs.core.MediaType;
import javax.ws.rs.core.Response;

import io.confluent.examples.streams.avro.microservices.Order;
import io.confluent.examples.streams.avro.microservices.OrderState;
import io.confluent.examples.streams.interactivequeries.HostStoreInfo;
import io.confluent.examples.streams.interactivequeries.MetadataService;
import io.confluent.examples.streams.microservices.domain.Schemas;
import io.confluent.examples.streams.microservices.domain.beans.OrderBean;
import io.confluent.examples.streams.microservices.util.Paths;

import static io.confluent.examples.streams.microservices.domain.Schemas.Topics.ORDERS;
import static io.confluent.examples.streams.microservices.domain.beans.OrderBean.fromBean;
import static io.confluent.examples.streams.microservices.domain.beans.OrderBean.toBean;
import static io.confluent.examples.streams.microservices.util.MicroserviceUtils.addShutdownHookAndBlock;
import static io.confluent.examples.streams.microservices.util.MicroserviceUtils.baseStreamsConfig;
import static io.confluent.examples.streams.microservices.util.MicroserviceUtils.setTimeout;
import static io.confluent.examples.streams.microservices.util.MicroserviceUtils.startJetty;
import static io.confluent.examples.streams.microservices.util.MicroserviceUtils.startProducer;
import static org.apache.kafka.streams.state.StreamsMetadata.NOT_AVAILABLE;

/**
 * This class provides a REST interface to write and read orders using a CQRS pattern
 * (https://martinfowler.com/bliki/CQRS.html). Three methods are exposed over HTTP:
 * <p>
 * - POST(Order) -> Writes and order and returns location of the resource.
 * <p>
 * - GET(OrderId) (Optional timeout) -> Returns requested order, blocking for timeout if no id present.
 * <p>
 * - GET(OrderId)/Validated (Optional timeout)
 * <p>
 * POST does what you might expect: it adds an Order to the system returning when Kafka sends the appropriate
 * acknowledgement.
 * <p>
 * GET accesses an inbuilt Materialized View, of Orders, which are kept in a
 * State Store inside the service. This CQRS-styled view is updated asynchronously wrt the HTTP
 * POST.
 * <p>
 * Calling GET(id) when the ID is not present will block the caller until either the order
 * is added to the view, or the passed TIMEOUT period elapses. This allows the caller to
 * read-their-own-writes.
 * <p>
 * In addition HTTP POST returns the location of the order submitted in the response.
 * <p>
 * Calling GET/id/validated will block until the FAILED/VALIDATED order is available in
 * the View.
 * <p>
 * The View can also be scaled out linearly simply by adding more instances of the
 * view service, and requests to any of the REST endpoints will be automatically forwarded to the
 * correct instance for the key requested orderId via Kafka's Queryable State feature.
 * <p>
 * Non-blocking IO is used for all operations other than the intialization of state stores on
 * startup or rebalance which will block calling Jetty thread.
 *<p>
 * NB This demo code only includes a partial implementation of the holding of outstanding requests
 * and as such would lead timeouts if used in a production use case.
 */
@Path("v1")
public class OrdersService implements Service {

  private static final Logger log = LoggerFactory.getLogger(OrdersService.class);
  private static final String CALL_TIMEOUT = "10000";
  private static final String ORDERS_STORE_NAME = "orders-store";
  private final String SERVICE_APP_ID = getClass().getSimpleName();
  private final Client client = ClientBuilder.newBuilder().register(JacksonFeature.class).build();
  private Server jettyServer;
  private String host;
  private int port;
  private KafkaStreams streams = null;
  private MetadataService metadataService;
  private KafkaProducer<String, Order> producer;

  //In a real implementation we would need to (a) support outstanding requests for the same Id/filter from
  // different users and (b) periodically purge old entries from this map.
  private Map<String, FilteredResponse<String, Order>> outstandingRequests = new ConcurrentHashMap<>();

  public OrdersService(final String host, final int port) {
    this.host = host;
    this.port = port;
  }

  public OrdersService(final String host) {
    this(host, 0);
  }

  /**
   * Create a table of orders which we can query. When the table is updated
   * we check to see if there is an outstanding HTTP GET request waiting to be
   * fulfilled.
   */
<<<<<<< HEAD
  private StreamsBuilder createOrdersMaterializedView() {
    StreamsBuilder builder = new StreamsBuilder();
    builder.table(ORDERS.name(), Consumed.with(ORDERS.keySerde(), ORDERS.valueSerde()), Materialized.as(ORDERS_STORE_NAME))
=======
  private Topology createOrdersMaterializedView() {
    final StreamsBuilder builder = new StreamsBuilder();
    builder.table(ORDERS.name(),
        Consumed.with(ORDERS.keySerde(), ORDERS.valueSerde()),
        Materialized.as(ORDERS_STORE_NAME))
>>>>>>> ce18055d
        .toStream().foreach(this::maybeCompleteLongPollGet);
    return builder;
  }

  private void maybeCompleteLongPollGet(final String id, final Order order) {
    final FilteredResponse<String, Order> callback = outstandingRequests.get(id);
    if (callback != null && callback.predicate.test(id, order)) {
      callback.asyncResponse.resume(toBean(order));
    }
  }

  /**
   * Perform a "Long-Poll" styled get. This method will attempt to get the value for the passed key
   * blocking until the key is available or passed timeout is reached. Non-blocking IO is used to
   * implement this, but the API will block the calling thread if no metastore data is available
   * (for example on startup or during a rebalance)
   *
   * @param id - the key of the value to retrieve
   * @param timeout - the timeout for the long-poll
   * @param asyncResponse - async response used to trigger the poll early should the appropriate
   * value become available
   */
  @GET
  @ManagedAsync
  @Path("/orders/{id}")
  @Produces({MediaType.APPLICATION_JSON, MediaType.TEXT_PLAIN})
  public void getWithTimeout(@PathParam("id") final String id,
      @QueryParam("timeout") @DefaultValue(CALL_TIMEOUT) final Long timeout,
      @Suspended final AsyncResponse asyncResponse) {
    setTimeout(timeout, asyncResponse);

    final HostStoreInfo hostForKey = getKeyLocationOrBlock(id, asyncResponse);

    if (hostForKey == null) { //request timed out so return
      return;
    }
    //Retrieve the order locally or reach out to a different instance if the required partition is hosted elsewhere.
    if (thisHost(hostForKey)) {
      fetchLocal(id, asyncResponse, (k, v) -> true);
    } else {
      final String path = new Paths(hostForKey.getHost(), hostForKey.getPort()).urlGet(id);
      fetchFromOtherHost(path, asyncResponse, timeout);
    }
  }

  class FilteredResponse<K, V> {
    private AsyncResponse asyncResponse;
    private Predicate<K, V> predicate;

    FilteredResponse(final AsyncResponse asyncResponse, final Predicate<K, V> predicate) {
      this.asyncResponse = asyncResponse;
      this.predicate = predicate;
    }
  }

  /**
   * Fetch the order from the local materialized view
   *
   * @param id ID to fetch
   * @param asyncResponse the response to call once completed
   * @param predicate a filter that for this fetch, so for example we might fetch only VALIDATED
   * orders.
   */
  private void fetchLocal(final String id, final AsyncResponse asyncResponse, final Predicate<String, Order> predicate) {
    log.info("running GET on this node");
    try {
      final Order order = ordersStore().get(id);
      if (order == null || !predicate.test(id, order)) {
        log.info("Delaying get as order not present for id " + id);
        outstandingRequests.put(id, new FilteredResponse<>(asyncResponse, predicate));
      } else {
        asyncResponse.resume(toBean(order));
      }
    } catch (final InvalidStateStoreException e) {
      //Store not ready so delay
      outstandingRequests.put(id, new FilteredResponse<>(asyncResponse, predicate));
    }
  }

  private ReadOnlyKeyValueStore<String, Order> ordersStore() {
    return streams.store(ORDERS_STORE_NAME, QueryableStoreTypes.keyValueStore());
  }

  /**
   * Use Kafka Streams' Queryable State API to work out if a key/value pair is located on
   * this node, or on another Kafka Streams node. This returned HostStoreInfo can be used
   * to redirect an HTTP request to the node that has the data.
   * <p>
   * If metadata is available, which can happen on startup, or during a rebalance, block until it is.
   */
  private HostStoreInfo getKeyLocationOrBlock(final String id, final AsyncResponse asyncResponse) {
    HostStoreInfo locationOfKey;
    while (locationMetadataIsUnavailable(locationOfKey = getHostForOrderId(id))) {
      //The metastore is not available. This can happen on startup/rebalance.
      if (asyncResponse.isDone()) {
        //The response timed out so return
        return null;
      }
      try {
        //Sleep a bit until metadata becomes available
        Thread.sleep(Math.min(Long.valueOf(CALL_TIMEOUT), 200));
      } catch (final InterruptedException e) {
        e.printStackTrace();
      }
    }
    return locationOfKey;
  }

  private boolean locationMetadataIsUnavailable(final HostStoreInfo hostWithKey) {
    return NOT_AVAILABLE.host().equals(hostWithKey.getHost())
        && NOT_AVAILABLE.port() == hostWithKey.getPort();
  }

  private boolean thisHost(final HostStoreInfo host) {
    return host.getHost().equals(this.host) &&
        host.getPort() == port;
  }

  private void fetchFromOtherHost(final String path, final AsyncResponse asyncResponse, final long timeout) {
    log.info("Chaining GET to a different instance: " + path);
    try {
      final OrderBean bean = client.target(path)
          .queryParam("timeout", timeout)
          .request(MediaType.APPLICATION_JSON_TYPE)
          .get(new GenericType<OrderBean>() {
          });
      asyncResponse.resume(bean);
    } catch (final Exception swallowed) {
    }
  }

  @GET
  @ManagedAsync
  @Path("orders/{id}/validated")
  public void getPostValidationWithTimeout(@PathParam("id") final String id,
      @QueryParam("timeout") @DefaultValue(CALL_TIMEOUT) final Long timeout,
      @Suspended final AsyncResponse asyncResponse) {
    setTimeout(timeout, asyncResponse);

    final HostStoreInfo hostForKey = getKeyLocationOrBlock(id, asyncResponse);

    if (hostForKey == null) { //request timed out so return
      return;
    }
    //Retrieve the order locally or reach out to a different instance if the required partition is hosted elsewhere.
    if (thisHost(hostForKey)) {
      fetchLocal(id, asyncResponse,
          (k, v) -> (v.getState() == OrderState.VALIDATED || v.getState() == OrderState.FAILED));
    } else {
      fetchFromOtherHost(new Paths(hostForKey.getHost(), hostForKey.getPort()).urlGetValidated(id),
          asyncResponse, timeout);
    }
  }


  /**
   * Persist an Order to Kafka. Returns once the order is successfully written to R nodes where
   * R is the replication factor configured in Kafka.
   *
   * @param order the order to add
   * @param timeout the max time to wait for the response from Kafka before timing out the POST
   */
  @POST
  @ManagedAsync
  @Path("/orders")
  @Consumes(MediaType.APPLICATION_JSON)
  public void submitOrder(final OrderBean order,
      @QueryParam("timeout") @DefaultValue(CALL_TIMEOUT) final Long timeout,
      @Suspended final AsyncResponse response) {
    setTimeout(timeout, response);

    final Order bean = fromBean(order);
    producer.send(new ProducerRecord<>(ORDERS.name(), bean.getId(), bean),
        callback(response, bean.getId()));
  }

  @SuppressWarnings("unchecked")
  @Override
  public void start(final String bootstrapServers, final String stateDir) {
    jettyServer = startJetty(port, this);
    port = jettyServer.getURI().getPort(); // update port, in case port was zero
    producer = startProducer(bootstrapServers, ORDERS);
    streams = startKStreams(bootstrapServers);
    log.info("Started Service " + getClass().getSimpleName());
  }

<<<<<<< HEAD
  private KafkaStreams startKStreams(String bootstrapServers) {
    KafkaStreams streams = new KafkaStreams(
        createOrdersMaterializedView().build(),
=======
  private KafkaStreams startKStreams(final String bootstrapServers) {
    final KafkaStreams streams = new KafkaStreams(createOrdersMaterializedView(),
>>>>>>> ce18055d
        config(bootstrapServers));
    metadataService = new MetadataService(streams);
    streams.cleanUp(); //don't do this in prod as it clears your state stores
    streams.start();
    return streams;
  }

  private Properties config(final String bootstrapServers) {
    final Properties props = baseStreamsConfig(bootstrapServers, "/tmp/kafka-streams", SERVICE_APP_ID);
    props.put(StreamsConfig.APPLICATION_SERVER_CONFIG, host + ":" + port);
    return props;
  }

  @Override
  public void stop() {
    if (streams != null) {
      streams.close();
    }
    if (producer != null) {
      producer.close();
    }
    if (jettyServer != null) {
      try {
        jettyServer.stop();
      } catch (final Exception e) {
        e.printStackTrace();
      }
    }
  }

  // for testing only
  void cleanLocalState() {
    if (streams != null) {
      streams.cleanUp();
    }
  }

  public int port() {
    return port;
  }

  private HostStoreInfo getHostForOrderId(final String orderId) {
    return metadataService
        .streamsMetadataForStoreAndKey(ORDERS_STORE_NAME, orderId, Serdes.String().serializer());
  }

  private Callback callback(final AsyncResponse response, final String orderId) {
    return (recordMetadata, e) -> {
      if (e != null) {
        response.resume(e);
      } else {
        try {
          //Return the location of the newly created resource
          final Response uri = Response.created(new URI("/v1/orders/" + orderId)).build();
          response.resume(uri);
        } catch (final URISyntaxException e2) {
          e2.printStackTrace();
        }
      }
    };
  }

  public static void main(final String[] args) throws Exception {

    final String bootstrapServers = args.length > 0 ? args[0] : "localhost:9092";
    final String schemaRegistryUrl = args.length > 1 ? args[1] : "http://localhost:8081";
    final String restHostname = args.length > 2 ? args[2] : "localhost";
    final String restPort = args.length > 3 ? args[3] : null;

    Schemas.configureSerdesWithSchemaRegistryUrl(schemaRegistryUrl);
    final OrdersService service = new OrdersService(restHostname, restPort == null ? 0 : Integer.valueOf(restPort));
    service.start(bootstrapServers, "/tmp/kafka-streams");
    addShutdownHookAndBlock(service);
  }
}<|MERGE_RESOLUTION|>--- conflicted
+++ resolved
@@ -129,17 +129,9 @@
    * we check to see if there is an outstanding HTTP GET request waiting to be
    * fulfilled.
    */
-<<<<<<< HEAD
   private StreamsBuilder createOrdersMaterializedView() {
-    StreamsBuilder builder = new StreamsBuilder();
+    final StreamsBuilder builder = new StreamsBuilder();
     builder.table(ORDERS.name(), Consumed.with(ORDERS.keySerde(), ORDERS.valueSerde()), Materialized.as(ORDERS_STORE_NAME))
-=======
-  private Topology createOrdersMaterializedView() {
-    final StreamsBuilder builder = new StreamsBuilder();
-    builder.table(ORDERS.name(),
-        Consumed.with(ORDERS.keySerde(), ORDERS.valueSerde()),
-        Materialized.as(ORDERS_STORE_NAME))
->>>>>>> ce18055d
         .toStream().foreach(this::maybeCompleteLongPollGet);
     return builder;
   }
@@ -326,14 +318,9 @@
     log.info("Started Service " + getClass().getSimpleName());
   }
 
-<<<<<<< HEAD
-  private KafkaStreams startKStreams(String bootstrapServers) {
-    KafkaStreams streams = new KafkaStreams(
+  private KafkaStreams startKStreams(final String bootstrapServers) {
+    final KafkaStreams streams = new KafkaStreams(
         createOrdersMaterializedView().build(),
-=======
-  private KafkaStreams startKStreams(final String bootstrapServers) {
-    final KafkaStreams streams = new KafkaStreams(createOrdersMaterializedView(),
->>>>>>> ce18055d
         config(bootstrapServers));
     metadataService = new MetadataService(streams);
     streams.cleanUp(); //don't do this in prod as it clears your state stores
