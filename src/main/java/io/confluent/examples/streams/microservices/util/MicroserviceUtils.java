package io.confluent.examples.streams.microservices.util;

import io.confluent.examples.streams.avro.microservices.Product;
import io.confluent.examples.streams.microservices.Service;
import io.confluent.examples.streams.microservices.domain.Schemas;
import io.confluent.examples.streams.utils.MonitoringInterceptorUtils;

import org.apache.kafka.clients.consumer.ConsumerConfig;
import org.apache.kafka.clients.producer.KafkaProducer;
import org.apache.kafka.clients.producer.ProducerConfig;
import org.apache.kafka.common.serialization.Deserializer;
import org.apache.kafka.common.serialization.Serde;
import org.apache.kafka.common.serialization.Serializer;
import org.apache.kafka.streams.StreamsConfig;
import org.apache.kafka.streams.state.RocksDBConfigSetter;
import org.eclipse.jetty.server.Server;
import org.eclipse.jetty.servlet.ServletContextHandler;
import org.eclipse.jetty.servlet.ServletHolder;
import org.glassfish.jersey.jackson.JacksonFeature;
import org.glassfish.jersey.server.ResourceConfig;
import org.glassfish.jersey.servlet.ServletContainer;
import org.rocksdb.Options;
import org.slf4j.Logger;
import org.slf4j.LoggerFactory;

import javax.ws.rs.container.AsyncResponse;
import javax.ws.rs.core.Response;
import java.util.Map;
import java.util.Properties;
import java.util.concurrent.TimeUnit;

public class MicroserviceUtils {

  private static final Logger log = LoggerFactory.getLogger(MicroserviceUtils.class);
  private static final String DEFAULT_BOOTSTRAP_SERVERS = "localhost:9092";
  private static final String DEFAULT_SCHEMA_REGISTRY_URL = "http://localhost:8081";
  public static final long MIN = 60 * 1000L;

  public static String parseArgsAndConfigure(final String[] args) {
    if (args.length > 2) {
      throw new IllegalArgumentException("usage: ... " +
          "[<bootstrap.servers> (optional, default: " + DEFAULT_BOOTSTRAP_SERVERS + ")] " +
          "[<schema.registry.url> (optional, default: " + DEFAULT_SCHEMA_REGISTRY_URL + ")] ");
    }
    final String bootstrapServers = args.length > 0 ? args[0] : "localhost:9092";
    final String schemaRegistryUrl = args.length > 1 ? args[1] : "http://localhost:8081";

    log.info("Connecting to Kafka cluster via bootstrap servers " + bootstrapServers);
    log.info("Connecting to Confluent schema registry at " + schemaRegistryUrl);
    Schemas.configureSerdesWithSchemaRegistryUrl(schemaRegistryUrl);
    return bootstrapServers;
  }

  public static Properties baseStreamsConfig(final String bootstrapServers,
                                             final String stateDir,
                                             final String appId) {
<<<<<<< HEAD
    return baseStreamsConfig(bootstrapServers, stateDir, appId, false);
  }

  public static Properties baseStreamsConfigEOS(final String bootstrapServers,
                                                final String stateDir,
                                                final String appId) {
    return baseStreamsConfig(bootstrapServers, stateDir, appId, true);
  }

  public static Properties baseStreamsConfig(final String bootstrapServers,
                                             final String stateDir,
                                             final String appId,
                                             final boolean enableEOS) {
    Properties config = new Properties();
=======
    final Properties config = new Properties();
>>>>>>> ce18055d
    // Workaround for a known issue with RocksDB in environments where you have only 1 cpu core.
    config.put(StreamsConfig.ROCKSDB_CONFIG_SETTER_CLASS_CONFIG, CustomRocksDBConfig.class);
    config.put(StreamsConfig.APPLICATION_ID_CONFIG, appId);
    config.put(StreamsConfig.BOOTSTRAP_SERVERS_CONFIG, bootstrapServers);
    config.put(StreamsConfig.STATE_DIR_CONFIG, stateDir);
    config.put(ConsumerConfig.AUTO_OFFSET_RESET_CONFIG, "earliest");
    final String processingGuaranteeConfig = enableEOS ? "exactly_once" : "at_least_once";
    config.put(StreamsConfig.PROCESSING_GUARANTEE_CONFIG, processingGuaranteeConfig);
    config.put(StreamsConfig.COMMIT_INTERVAL_MS_CONFIG, 1); //commit as fast as possible
    config.put(StreamsConfig.consumerPrefix(ConsumerConfig.SESSION_TIMEOUT_MS_CONFIG), 30000);
    MonitoringInterceptorUtils.maybeConfigureInterceptorsStreams(config);

    return config;
  }

  public static class CustomRocksDBConfig implements RocksDBConfigSetter {

    @Override
    public void setConfig(final String storeName, final Options options,
        final Map<String, Object> configs) {
      // Workaround: We must ensure that the parallelism is set to >= 2.  There seems to be a known
      // issue with RocksDB where explicitly setting the parallelism to 1 causes issues (even though
      // 1 seems to be RocksDB's default for this configuration).
      final int compactionParallelism = Math.max(Runtime.getRuntime().availableProcessors(), 2);
      // Set number of compaction threads (but not flush threads).
      options.setIncreaseParallelism(compactionParallelism);
    }
  }

  //Streams doesn't provide an Enum serdes so just create one here.
  public static final class ProductTypeSerde implements Serde<Product> {

    @Override
    public void configure(final Map<String, ?> map, final boolean b) {
    }

    @Override
    public void close() {
    }

    @Override
    public Serializer<Product> serializer() {
      return new Serializer<Product>() {
        @Override
        public void configure(final Map<String, ?> map, final boolean b) {
        }

        @Override
        public byte[] serialize(final String topic, final Product pt) {
          return pt.toString().getBytes();
        }

        @Override
        public void close() {
        }
      };
    }

    @Override
    public Deserializer<Product> deserializer() {
      return new Deserializer<Product>() {
        @Override
        public void configure(final Map<String, ?> map, final boolean b) {
        }

        @Override
        public Product deserialize(final String topic, final byte[] bytes) {
          return Product.valueOf(new String(bytes));
        }

        @Override
        public void close() {
        }
      };
    }
  }

  public static void setTimeout(final long timeout, final AsyncResponse asyncResponse) {
    asyncResponse.setTimeout(timeout, TimeUnit.MILLISECONDS);
    asyncResponse.setTimeoutHandler(resp -> resp.resume(
        Response.status(Response.Status.GATEWAY_TIMEOUT)
            .entity("HTTP GET timed out after " + timeout + " ms\n")
            .build()));
  }

  public static Server startJetty(final int port, final Object binding) {
    final ServletContextHandler context = new ServletContextHandler(ServletContextHandler.SESSIONS);
    context.setContextPath("/");

    final Server jettyServer = new Server(port);
    jettyServer.setHandler(context);

    final ResourceConfig rc = new ResourceConfig();
    rc.register(binding);
    rc.register(JacksonFeature.class);

    final ServletContainer sc = new ServletContainer(rc);
    final ServletHolder holder = new ServletHolder(sc);
    context.addServlet(holder, "/*");

    try {
      jettyServer.start();
    } catch (final Exception e) {
      throw new RuntimeException(e);
    }
    log.info("Listening on " + jettyServer.getURI());
    return jettyServer;
  }

  public static <T> KafkaProducer startProducer(final String bootstrapServers,
                                                final Schemas.Topic<String, T> topic) {
    final Properties producerConfig = new Properties();
    producerConfig.put(ProducerConfig.BOOTSTRAP_SERVERS_CONFIG, bootstrapServers);
    producerConfig.put(ProducerConfig.ENABLE_IDEMPOTENCE_CONFIG, "true");
    producerConfig.put(ProducerConfig.RETRIES_CONFIG, String.valueOf(Integer.MAX_VALUE));
    producerConfig.put(ProducerConfig.ACKS_CONFIG, "all");
    producerConfig.put(ProducerConfig.CLIENT_ID_CONFIG, "order-sender");
    MonitoringInterceptorUtils.maybeConfigureInterceptorsProducer(producerConfig);

    return new KafkaProducer<>(producerConfig,
        topic.keySerde().serializer(),
        topic.valueSerde().serializer());
  }

  public static void addShutdownHookAndBlock(final Service service) throws InterruptedException {
    Thread.currentThread().setUncaughtExceptionHandler((t, e) -> service.stop());
    Runtime.getRuntime().addShutdownHook(new Thread(() -> {
      try {
        service.stop();
      } catch (final Exception ignored) {
      }
    }));
    Thread.currentThread().join();
  }
}<|MERGE_RESOLUTION|>--- conflicted
+++ resolved
@@ -54,7 +54,6 @@
   public static Properties baseStreamsConfig(final String bootstrapServers,
                                              final String stateDir,
                                              final String appId) {
-<<<<<<< HEAD
     return baseStreamsConfig(bootstrapServers, stateDir, appId, false);
   }
 
@@ -68,10 +67,7 @@
                                              final String stateDir,
                                              final String appId,
                                              final boolean enableEOS) {
-    Properties config = new Properties();
-=======
     final Properties config = new Properties();
->>>>>>> ce18055d
     // Workaround for a known issue with RocksDB in environments where you have only 1 cpu core.
     config.put(StreamsConfig.ROCKSDB_CONFIG_SETTER_CLASS_CONFIG, CustomRocksDBConfig.class);
     config.put(StreamsConfig.APPLICATION_ID_CONFIG, appId);
