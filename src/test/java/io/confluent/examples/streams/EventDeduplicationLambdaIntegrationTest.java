/*
 * Copyright Confluent Inc.
 *
 * Licensed under the Apache License, Version 2.0 (the "License");
 * you may not use this file except in compliance with the License.
 * You may obtain a copy of the License at
 *
 *    http://www.apache.org/licenses/LICENSE-2.0
 *
 * Unless required by applicable law or agreed to in writing, software
 * distributed under the License is distributed on an "AS IS" BASIS,
 * WITHOUT WARRANTIES OR CONDITIONS OF ANY KIND, either express or implied.
 * See the License for the specific language governing permissions and
 * limitations under the License.
 */
package io.confluent.examples.streams;

import io.confluent.examples.streams.kafka.EmbeddedSingleNodeKafkaCluster;
import org.apache.kafka.clients.consumer.ConsumerConfig;
import org.apache.kafka.clients.producer.ProducerConfig;
import org.apache.kafka.common.serialization.ByteArrayDeserializer;
import org.apache.kafka.common.serialization.ByteArraySerializer;
import org.apache.kafka.common.serialization.Serdes;
import org.apache.kafka.common.serialization.StringDeserializer;
import org.apache.kafka.common.serialization.StringSerializer;
import org.apache.kafka.streams.KafkaStreams;
import org.apache.kafka.streams.KeyValue;
import org.apache.kafka.streams.StreamsBuilder;
import org.apache.kafka.streams.StreamsConfig;
import org.apache.kafka.streams.kstream.KStream;
import org.apache.kafka.streams.kstream.KeyValueMapper;
import org.apache.kafka.streams.kstream.Transformer;
import org.apache.kafka.streams.processor.ProcessorContext;
import org.apache.kafka.streams.state.StoreBuilder;
import org.apache.kafka.streams.state.Stores;
import org.apache.kafka.streams.state.WindowStore;
import org.apache.kafka.streams.state.WindowStoreIterator;
import org.apache.kafka.test.TestUtils;
import org.junit.BeforeClass;
import org.junit.ClassRule;
import org.junit.Test;

import java.util.Arrays;
import java.util.List;
import java.util.Properties;
import java.util.UUID;
import java.util.concurrent.TimeUnit;

import static org.assertj.core.api.Assertions.assertThat;

/**
 * End-to-end integration test that demonstrates how to remove duplicate records from an input
 * stream.
 *
 * Here, a stateful {@link org.apache.kafka.streams.kstream.Transformer} (from the Processor API)
 * detects and discards duplicate input records based on an "event id" that is embedded in each
 * input record.  This transformer is then included in a topology defined via the DSL.
 *
 * In this simplified example, the values of input records represent the event ID by which
 * duplicates will be detected.  In practice, record values would typically be a more complex data
 * structure, with perhaps one of the fields being such an event ID.  De-duplication by an event ID
 * is but one example of how to perform de-duplication in general.  The code example below can be
 * adapted to other de-duplication approaches.
 *
 * IMPORTANT:  Kafka including its Streams API support exactly-once semantics since version 0.11.
 * With this feature available, most use cases will no longer need to worry about duplicate messages
 * or duplicate processing.  That said, there will still be some use cases where you have your own
 * business rules that define when two events are considered to be "the same" and need to be
 * de-duplicated (e.g. two events having the same payload but different timestamps).  The example
 * below demonstrates how to implement your own business rules for event de-duplication.
 *
 * Note: This example uses lambda expressions and thus works with Java 8+ only.
 */
public class EventDeduplicationLambdaIntegrationTest {

  @ClassRule
  public static final EmbeddedSingleNodeKafkaCluster CLUSTER = new EmbeddedSingleNodeKafkaCluster();

  private static String inputTopic = "inputTopic";
  private static String outputTopic = "outputTopic";

  private static String storeName = "eventId-store";

  @BeforeClass
  public static void startKafkaCluster() throws Exception {
    CLUSTER.createTopic(inputTopic);
    CLUSTER.createTopic(outputTopic);
  }

  /**
   * Discards duplicate records from the input stream.
   *
   * Duplicate records are detected based on an event ID;  in this simplified example, the record
   * value is the event ID.  The transformer remembers known event IDs in an associated window state
   * store, which automatically purges/expires event IDs from the store after a certain amount of
   * time has passed to prevent the store from growing indefinitely.
   *
   * Note: This code is for demonstration purposes and was not tested for production usage.
   */
  private static class DeduplicationTransformer<K, V, E> implements Transformer<K, V, KeyValue<K, V>> {

    private ProcessorContext context;

    /**
     * Key: event ID
     * Value: timestamp (event-time) of the corresponding event when the event ID was seen for the
     * first time
     */
    private WindowStore<E, Long> eventIdStore;

    private final long leftDurationMs;
    private final long rightDurationMs;

    private final KeyValueMapper<K, V, E> idExtractor;

    /**
     * @param maintainDurationPerEventInMs how long to "remember" a known event (or rather, an event
     *                                     ID), during the time of which any incoming duplicates of
     *                                     the event will be dropped, thereby de-duplicating the
     *                                     input.
     * @param idExtractor extracts a unique identifier from a record by which we de-duplicate input
     *                    records; if it returns null, the record will not be considered for
     *                    de-duping but forwarded as-is.
     */
    DeduplicationTransformer(final long maintainDurationPerEventInMs,
                             final KeyValueMapper<K, V, E> idExtractor) {
      if (maintainDurationPerEventInMs < 1) {
        throw new IllegalArgumentException("maintain duration per event must be >= 1");
      }
      leftDurationMs = maintainDurationPerEventInMs / 2;
      rightDurationMs = maintainDurationPerEventInMs - leftDurationMs;
      this.idExtractor = idExtractor;
    }

    @Override
    @SuppressWarnings("unchecked")
    public void init(final ProcessorContext context) {
      this.context = context;
      eventIdStore = (WindowStore<E, Long>) context.getStateStore(storeName);
    }

    public KeyValue<K, V> transform(final K key, final V value) {
      final E eventId = idExtractor.apply(key, value);
      if (eventId == null) {
        return KeyValue.pair(key, value);
      } else {
        final KeyValue<K, V> output;
        if (isDuplicate(eventId)) {
          output = null;
          updateTimestampOfExistingEventToPreventExpiry(eventId, context.timestamp());
        } else {
          output = KeyValue.pair(key, value);
          rememberNewEvent(eventId, context.timestamp());
        }
        return output;
      }
    }

    private boolean isDuplicate(final E eventId) {
      final long eventTime = context.timestamp();
      final WindowStoreIterator<Long> timeIterator = eventIdStore.fetch(
          eventId,
          eventTime - leftDurationMs,
          eventTime + rightDurationMs);
      final boolean isDuplicate = timeIterator.hasNext();
      timeIterator.close();
      return isDuplicate;
    }

    private void updateTimestampOfExistingEventToPreventExpiry(final E eventId, final long newTimestamp) {
      eventIdStore.put(eventId, newTimestamp, newTimestamp);
    }

    private void rememberNewEvent(final E eventId, final long timestamp) {
      eventIdStore.put(eventId, timestamp, timestamp);
    }

    @Override
    public KeyValue<K, V> punctuate(final long timestamp) {
      // our windowStore segments are closed automatically
      return null;
    }

    @Override
    public void close() {
      // Note: The store should NOT be closed manually here via `eventIdStore.close()`!
      // The Kafka Streams API will automatically close stores when necessary.
    }

  }

  @Test
  public void shouldRemoveDuplicatesFromTheInput() throws Exception {
    final String firstId = UUID.randomUUID().toString(); // e.g. "4ff3cb44-abcb-46e3-8f9a-afb7cc74fbb8"
    final String secondId = UUID.randomUUID().toString();
    final String thirdId = UUID.randomUUID().toString();
    final List<String> inputValues = Arrays.asList(firstId, secondId, firstId, firstId, secondId, thirdId,
        thirdId, firstId, secondId);
    final List<String> expectedValues = Arrays.asList(firstId, secondId, thirdId);

    //
    // Step 1: Configure and start the processor topology.
    //
<<<<<<< HEAD
    StreamsBuilder builder = new StreamsBuilder();
=======
    final KStreamBuilder builder = new KStreamBuilder();
>>>>>>> bbb867d3

    final Properties streamsConfiguration = new Properties();
    streamsConfiguration.put(StreamsConfig.APPLICATION_ID_CONFIG, "deduplication-lambda-integration-test");
    streamsConfiguration.put(StreamsConfig.BOOTSTRAP_SERVERS_CONFIG, CLUSTER.bootstrapServers());
    streamsConfiguration.put(StreamsConfig.DEFAULT_KEY_SERDE_CLASS_CONFIG, Serdes.ByteArray().getClass().getName());
    streamsConfiguration.put(StreamsConfig.DEFAULT_VALUE_SERDE_CLASS_CONFIG, Serdes.String().getClass().getName());
    // The commit interval for flushing records to state stores and downstream must be lower than
    // this integration test's timeout (30 secs) to ensure we observe the expected processing results.
    streamsConfiguration.put(StreamsConfig.COMMIT_INTERVAL_MS_CONFIG, TimeUnit.SECONDS.toMillis(10));
    streamsConfiguration.put(ConsumerConfig.AUTO_OFFSET_RESET_CONFIG, "earliest");
    // Use a temporary directory for storing state, which will be automatically removed after the test.
    streamsConfiguration.put(StreamsConfig.STATE_DIR_CONFIG, TestUtils.tempDirectory().getAbsolutePath());

    // How long we "remember" an event.  During this time, any incoming duplicates of the event
    // will be, well, dropped, thereby de-duplicating the input data.
    //
    // The actual value depends on your use case.  To reduce memory and disk usage, you could
    // decrease the size to purge old windows more frequently at the cost of potentially missing out
    // on de-duplicating late-arriving records.
    final long maintainDurationPerEventInMs = TimeUnit.MINUTES.toMillis(10);

<<<<<<< HEAD
    // The number of segments has no impact on "correctness".
    // Using more segments implies larger overhead but allows for more fined grained record expiration
    // Note: the specified retention time is a _minimum_ time span and no strict upper time bound
    int numberOfSegments = 3;

    // retention period must be at least window size -- for this use case, we don't need a longer retention period
    // and thus just use the window size as retention time
    long retentionPeriod = maintainDurationPerEventInMs;

    StoreBuilder<WindowStore<String, Long>> dedupStoreBuilder = Stores.windowStoreBuilder(
            Stores.persistentWindowStore(storeName,
                                         retentionPeriod,
                                         numberOfSegments,
                                         maintainDurationPerEventInMs,
                                         false
            ),
            Serdes.String(),
            Serdes.Long());

=======
    final StateStoreSupplier deduplicationStoreSupplier = Stores.create("eventId-store")
        .withKeys(Serdes.String()) // must match the return type of the Transformer's id extractor
        .withValues(Serdes.Long())
        .persistent()
        .windowed(maintainDurationPerEventInMs, TimeUnit.MINUTES.toMillis(30), 3, false)
        .build();
>>>>>>> bbb867d3

    builder.addStateStore(dedupStoreBuilder);

    final KStream<byte[], String> input = builder.stream(inputTopic);
    final KStream<byte[], String> deduplicated = input.transform(
        // In this example, we assume that the record value as-is represents a unique event ID by
        // which we can perform de-duplication.  If your records are different, adapt the extractor
        // function as needed.
        () -> new DeduplicationTransformer<>(maintainDurationPerEventInMs, (key, value) -> value),
        storeName);
    deduplicated.to(outputTopic);

<<<<<<< HEAD
    KafkaStreams streams = new KafkaStreams(builder.build(), streamsConfiguration);
=======
    final KafkaStreams streams = new KafkaStreams(builder, streamsConfiguration);
>>>>>>> bbb867d3
    streams.start();

    //
    // Step 2: Produce some input data to the input topic.
    //
    final Properties producerConfig = new Properties();
    producerConfig.put(ProducerConfig.BOOTSTRAP_SERVERS_CONFIG, CLUSTER.bootstrapServers());
    producerConfig.put(ProducerConfig.ACKS_CONFIG, "all");
    producerConfig.put(ProducerConfig.RETRIES_CONFIG, 0);
    producerConfig.put(ProducerConfig.KEY_SERIALIZER_CLASS_CONFIG, ByteArraySerializer.class);
    producerConfig.put(ProducerConfig.VALUE_SERIALIZER_CLASS_CONFIG, StringSerializer.class);
    IntegrationTestUtils.produceValuesSynchronously(inputTopic, inputValues, producerConfig);

    //
    // Step 3: Verify the application's output data.
    //
    final Properties consumerConfig = new Properties();
    consumerConfig.put(ConsumerConfig.BOOTSTRAP_SERVERS_CONFIG, CLUSTER.bootstrapServers());
    consumerConfig.put(ConsumerConfig.GROUP_ID_CONFIG, "deduplication-integration-test-standard-consumer");
    consumerConfig.put(ConsumerConfig.AUTO_OFFSET_RESET_CONFIG, "earliest");
    consumerConfig.put(ConsumerConfig.KEY_DESERIALIZER_CLASS_CONFIG, ByteArrayDeserializer.class);
    consumerConfig.put(ConsumerConfig.VALUE_DESERIALIZER_CLASS_CONFIG, StringDeserializer.class);
    final List<String> actualValues =
      IntegrationTestUtils.waitUntilMinValuesRecordsReceived(consumerConfig, outputTopic, expectedValues.size());
    streams.close();
    assertThat(actualValues).containsExactlyElementsOf(expectedValues);
  }

}<|MERGE_RESOLUTION|>--- conflicted
+++ resolved
@@ -122,8 +122,7 @@
      *                    records; if it returns null, the record will not be considered for
      *                    de-duping but forwarded as-is.
      */
-    DeduplicationTransformer(final long maintainDurationPerEventInMs,
-                             final KeyValueMapper<K, V, E> idExtractor) {
+    DeduplicationTransformer(final long maintainDurationPerEventInMs, final KeyValueMapper<K, V, E> idExtractor) {
       if (maintainDurationPerEventInMs < 1) {
         throw new IllegalArgumentException("maintain duration per event must be >= 1");
       }
@@ -201,11 +200,7 @@
     //
     // Step 1: Configure and start the processor topology.
     //
-<<<<<<< HEAD
-    StreamsBuilder builder = new StreamsBuilder();
-=======
-    final KStreamBuilder builder = new KStreamBuilder();
->>>>>>> bbb867d3
+    final StreamsBuilder builder = new StreamsBuilder();
 
     final Properties streamsConfiguration = new Properties();
     streamsConfiguration.put(StreamsConfig.APPLICATION_ID_CONFIG, "deduplication-lambda-integration-test");
@@ -227,17 +222,16 @@
     // on de-duplicating late-arriving records.
     final long maintainDurationPerEventInMs = TimeUnit.MINUTES.toMillis(10);
 
-<<<<<<< HEAD
     // The number of segments has no impact on "correctness".
     // Using more segments implies larger overhead but allows for more fined grained record expiration
     // Note: the specified retention time is a _minimum_ time span and no strict upper time bound
-    int numberOfSegments = 3;
+    final int numberOfSegments = 3;
 
     // retention period must be at least window size -- for this use case, we don't need a longer retention period
     // and thus just use the window size as retention time
-    long retentionPeriod = maintainDurationPerEventInMs;
-
-    StoreBuilder<WindowStore<String, Long>> dedupStoreBuilder = Stores.windowStoreBuilder(
+    final long retentionPeriod = maintainDurationPerEventInMs;
+
+    final StoreBuilder<WindowStore<String, Long>> dedupStoreBuilder = Stores.windowStoreBuilder(
             Stores.persistentWindowStore(storeName,
                                          retentionPeriod,
                                          numberOfSegments,
@@ -247,14 +241,6 @@
             Serdes.String(),
             Serdes.Long());
 
-=======
-    final StateStoreSupplier deduplicationStoreSupplier = Stores.create("eventId-store")
-        .withKeys(Serdes.String()) // must match the return type of the Transformer's id extractor
-        .withValues(Serdes.Long())
-        .persistent()
-        .windowed(maintainDurationPerEventInMs, TimeUnit.MINUTES.toMillis(30), 3, false)
-        .build();
->>>>>>> bbb867d3
 
     builder.addStateStore(dedupStoreBuilder);
 
@@ -267,11 +253,7 @@
         storeName);
     deduplicated.to(outputTopic);
 
-<<<<<<< HEAD
-    KafkaStreams streams = new KafkaStreams(builder.build(), streamsConfiguration);
-=======
-    final KafkaStreams streams = new KafkaStreams(builder, streamsConfiguration);
->>>>>>> bbb867d3
+    final KafkaStreams streams = new KafkaStreams(builder.build(), streamsConfiguration);
     streams.start();
 
     //
@@ -294,8 +276,8 @@
     consumerConfig.put(ConsumerConfig.AUTO_OFFSET_RESET_CONFIG, "earliest");
     consumerConfig.put(ConsumerConfig.KEY_DESERIALIZER_CLASS_CONFIG, ByteArrayDeserializer.class);
     consumerConfig.put(ConsumerConfig.VALUE_DESERIALIZER_CLASS_CONFIG, StringDeserializer.class);
-    final List<String> actualValues =
-      IntegrationTestUtils.waitUntilMinValuesRecordsReceived(consumerConfig, outputTopic, expectedValues.size());
+    final List<String> actualValues = IntegrationTestUtils.waitUntilMinValuesRecordsReceived(consumerConfig,
+        outputTopic, expectedValues.size());
     streams.close();
     assertThat(actualValues).containsExactlyElementsOf(expectedValues);
   }
