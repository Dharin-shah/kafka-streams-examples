/*
 * Copyright Confluent Inc.
 *
 * Licensed under the Apache License, Version 2.0 (the "License");
 * you may not use this file except in compliance with the License.
 * You may obtain a copy of the License at
 *
 *    http://www.apache.org/licenses/LICENSE-2.0
 *
 * Unless required by applicable law or agreed to in writing, software
 * distributed under the License is distributed on an "AS IS" BASIS,
 * WITHOUT WARRANTIES OR CONDITIONS OF ANY KIND, either express or implied.
 * See the License for the specific language governing permissions and
 * limitations under the License.
 */
package io.confluent.examples.streams;

import org.apache.kafka.common.serialization.LongDeserializer;
import org.apache.kafka.common.serialization.Serde;
import org.apache.kafka.common.serialization.Serdes;
import org.apache.kafka.common.serialization.StringDeserializer;
import org.apache.kafka.common.serialization.StringSerializer;
import org.apache.kafka.streams.KeyValue;
import org.apache.kafka.streams.StreamsBuilder;
import org.apache.kafka.streams.StreamsConfig;
import org.apache.kafka.streams.TopologyTestDriver;
import org.apache.kafka.streams.kstream.KStream;
import org.apache.kafka.streams.kstream.KTable;
import org.apache.kafka.streams.kstream.Produced;
import org.apache.kafka.test.TestUtils;
import org.junit.Test;

import java.util.Arrays;
import java.util.List;
import java.util.Map;
import java.util.Properties;
import java.util.regex.Pattern;
import java.util.stream.Collectors;

import static io.confluent.examples.streams.IntegrationTestUtils.mkEntry;
import static io.confluent.examples.streams.IntegrationTestUtils.mkMap;
import static org.assertj.core.api.Assertions.assertThat;

/**
 * End-to-end integration test based on {@link WordCountLambdaExample}, using an embedded Kafka
 * cluster.
 * <p>
 * See {@link WordCountLambdaExample} for further documentation.
 * <p>
 * See {@link WordCountScalaIntegrationTest} for the equivalent Scala example.
 * <p>
 * Note: This example uses lambda expressions and thus works with Java 8+ only.
 */
public class WordCountLambdaIntegrationTest {

  private static final String inputTopic = "inputTopic";
  private static final String outputTopic = "outputTopic";

<<<<<<< HEAD
  @BeforeClass
  public static void startKafkaCluster() {
    CLUSTER.createTopic(inputTopic);
    CLUSTER.createTopic(outputTopic);
  }

=======
>>>>>>> c41a9f24
  @Test
  public void shouldCountWords() {
    final List<String> inputValues = Arrays.asList(
      "Hello Kafka Streams",
      "All streams lead to Kafka",
      "Join Kafka Summit",
      "И теперь пошли русские слова"
    );
    final Map<String, Long> expectedWordCounts = mkMap(
      mkEntry("hello", 1L),
      mkEntry("all", 1L),
      mkEntry("streams", 2L),
      mkEntry("lead", 1L),
      mkEntry("to", 1L),
      mkEntry("join", 1L),
      mkEntry("kafka", 3L),
      mkEntry("summit", 1L),
      mkEntry("и", 1L),
      mkEntry("теперь", 1L),
      mkEntry("пошли", 1L),
      mkEntry("русские", 1L),
      mkEntry("слова", 1L)
    );

    //
    // Step 1: Configure and start the processor topology.
    //
    final Serde<String> stringSerde = Serdes.String();
    final Serde<Long> longSerde = Serdes.Long();

    final Properties streamsConfiguration = new Properties();
    streamsConfiguration.put(StreamsConfig.APPLICATION_ID_CONFIG, "wordcount-lambda-integration-test");
    streamsConfiguration.put(StreamsConfig.BOOTSTRAP_SERVERS_CONFIG, "dummy config");
    streamsConfiguration.put(StreamsConfig.DEFAULT_KEY_SERDE_CLASS_CONFIG, Serdes.String().getClass().getName());
    streamsConfiguration.put(StreamsConfig.DEFAULT_VALUE_SERDE_CLASS_CONFIG, Serdes.String().getClass().getName());
    // Use a temporary directory for storing state, which will be automatically removed after the test.
    streamsConfiguration.put(StreamsConfig.STATE_DIR_CONFIG, TestUtils.tempDirectory().getAbsolutePath());

    final StreamsBuilder builder = new StreamsBuilder();

    final KStream<String, String> textLines = builder.stream(inputTopic);

    final Pattern pattern = Pattern.compile("\\W+", Pattern.UNICODE_CHARACTER_CLASS);

    final KTable<String, Long> wordCounts = textLines
      .flatMapValues(value -> Arrays.asList(pattern.split(value.toLowerCase())))
      // no need to specify explicit serdes because the resulting key and value types match our default serde settings
      .groupBy((key, word) -> word)
      .count();

    wordCounts.toStream().to(outputTopic, Produced.with(stringSerde, longSerde));

<<<<<<< HEAD
    final KafkaStreams streams = new KafkaStreams(builder.build(), streamsConfiguration);
    streams.start();

    //
    // Step 2: Produce some input data to the input topic.
    //
    final Properties producerConfig = new Properties();
    producerConfig.put(ProducerConfig.BOOTSTRAP_SERVERS_CONFIG, CLUSTER.bootstrapServers());
    producerConfig.put(ProducerConfig.ACKS_CONFIG, "all");
    producerConfig.put(ProducerConfig.RETRIES_CONFIG, 0);
    producerConfig.put(ProducerConfig.KEY_SERIALIZER_CLASS_CONFIG, StringSerializer.class);
    producerConfig.put(ProducerConfig.VALUE_SERIALIZER_CLASS_CONFIG, StringSerializer.class);
    IntegrationTestUtils.produceValuesSynchronously(inputTopic, inputValues, producerConfig);

    //
    // Step 3: Verify the application's output data.
    //
    final Properties consumerConfig = new Properties();
    consumerConfig.put(ConsumerConfig.BOOTSTRAP_SERVERS_CONFIG, CLUSTER.bootstrapServers());
    consumerConfig.put(ConsumerConfig.GROUP_ID_CONFIG, "wordcount-lambda-integration-test-standard-consumer");
    consumerConfig.put(ConsumerConfig.AUTO_OFFSET_RESET_CONFIG, "earliest");
    consumerConfig.put(ConsumerConfig.KEY_DESERIALIZER_CLASS_CONFIG, StringDeserializer.class);
    consumerConfig.put(ConsumerConfig.VALUE_DESERIALIZER_CLASS_CONFIG, LongDeserializer.class);
    final List<KeyValue<String, Long>> actualWordCounts = IntegrationTestUtils.waitUntilMinKeyValueRecordsReceived(
        consumerConfig,
        outputTopic,
        expectedWordCounts.size()
    );
    streams.close();
    assertThat(actualWordCounts).containsExactlyElementsOf(expectedWordCounts);
=======
    final TopologyTestDriver topologyTestDriver = new TopologyTestDriver(builder.build(), streamsConfiguration);

    try {
      //
      // Step 2: Produce some input data to the input topic.
      //
      IntegrationTestUtils.produceKeyValuesSynchronously(
        inputTopic,
        inputValues.stream().map(v -> new KeyValue<>(null, v)).collect(Collectors.toList()),
        topologyTestDriver,
        new IntegrationTestUtils.NothingSerde<>(),
        new StringSerializer()
      );

      //
      // Step 3: Verify the application's output data.
      //
      final Map<String, Long> actualWordCounts = IntegrationTestUtils.drainTableOutput(
        outputTopic,
        topologyTestDriver,
        new StringDeserializer(),
        new LongDeserializer()
      );
      assertThat(actualWordCounts).isEqualTo(expectedWordCounts);
    } finally {
      topologyTestDriver.close();
    }
>>>>>>> c41a9f24
  }

}<|MERGE_RESOLUTION|>--- conflicted
+++ resolved
@@ -56,15 +56,6 @@
   private static final String inputTopic = "inputTopic";
   private static final String outputTopic = "outputTopic";
 
-<<<<<<< HEAD
-  @BeforeClass
-  public static void startKafkaCluster() {
-    CLUSTER.createTopic(inputTopic);
-    CLUSTER.createTopic(outputTopic);
-  }
-
-=======
->>>>>>> c41a9f24
   @Test
   public void shouldCountWords() {
     final List<String> inputValues = Arrays.asList(
@@ -117,41 +108,7 @@
 
     wordCounts.toStream().to(outputTopic, Produced.with(stringSerde, longSerde));
 
-<<<<<<< HEAD
-    final KafkaStreams streams = new KafkaStreams(builder.build(), streamsConfiguration);
-    streams.start();
-
-    //
-    // Step 2: Produce some input data to the input topic.
-    //
-    final Properties producerConfig = new Properties();
-    producerConfig.put(ProducerConfig.BOOTSTRAP_SERVERS_CONFIG, CLUSTER.bootstrapServers());
-    producerConfig.put(ProducerConfig.ACKS_CONFIG, "all");
-    producerConfig.put(ProducerConfig.RETRIES_CONFIG, 0);
-    producerConfig.put(ProducerConfig.KEY_SERIALIZER_CLASS_CONFIG, StringSerializer.class);
-    producerConfig.put(ProducerConfig.VALUE_SERIALIZER_CLASS_CONFIG, StringSerializer.class);
-    IntegrationTestUtils.produceValuesSynchronously(inputTopic, inputValues, producerConfig);
-
-    //
-    // Step 3: Verify the application's output data.
-    //
-    final Properties consumerConfig = new Properties();
-    consumerConfig.put(ConsumerConfig.BOOTSTRAP_SERVERS_CONFIG, CLUSTER.bootstrapServers());
-    consumerConfig.put(ConsumerConfig.GROUP_ID_CONFIG, "wordcount-lambda-integration-test-standard-consumer");
-    consumerConfig.put(ConsumerConfig.AUTO_OFFSET_RESET_CONFIG, "earliest");
-    consumerConfig.put(ConsumerConfig.KEY_DESERIALIZER_CLASS_CONFIG, StringDeserializer.class);
-    consumerConfig.put(ConsumerConfig.VALUE_DESERIALIZER_CLASS_CONFIG, LongDeserializer.class);
-    final List<KeyValue<String, Long>> actualWordCounts = IntegrationTestUtils.waitUntilMinKeyValueRecordsReceived(
-        consumerConfig,
-        outputTopic,
-        expectedWordCounts.size()
-    );
-    streams.close();
-    assertThat(actualWordCounts).containsExactlyElementsOf(expectedWordCounts);
-=======
-    final TopologyTestDriver topologyTestDriver = new TopologyTestDriver(builder.build(), streamsConfiguration);
-
-    try {
+    try (final TopologyTestDriver topologyTestDriver = new TopologyTestDriver(builder.build(), streamsConfiguration)) {
       //
       // Step 2: Produce some input data to the input topic.
       //
@@ -173,10 +130,7 @@
         new LongDeserializer()
       );
       assertThat(actualWordCounts).isEqualTo(expectedWordCounts);
-    } finally {
-      topologyTestDriver.close();
     }
->>>>>>> c41a9f24
   }
 
 }