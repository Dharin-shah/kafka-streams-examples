/*
 * Copyright Confluent Inc.
 *
 * Licensed under the Apache License, Version 2.0 (the "License");
 * you may not use this file except in compliance with the License.
 * You may obtain a copy of the License at
 *
 *    http://www.apache.org/licenses/LICENSE-2.0
 *
 * Unless required by applicable law or agreed to in writing, software
 * distributed under the License is distributed on an "AS IS" BASIS,
 * WITHOUT WARRANTIES OR CONDITIONS OF ANY KIND, either express or implied.
 * See the License for the specific language governing permissions and
 * limitations under the License.
 */
package io.confluent.examples.streams.interactivequeries;

import com.google.common.collect.Sets;
import io.confluent.examples.streams.IntegrationTestUtils;
import io.confluent.examples.streams.kafka.EmbeddedSingleNodeKafkaCluster;
import io.confluent.examples.streams.microservices.util.MicroserviceTestUtils;
import org.apache.kafka.clients.consumer.ConsumerConfig;
import org.apache.kafka.clients.producer.ProducerConfig;
import org.apache.kafka.common.serialization.ByteArrayDeserializer;
import org.apache.kafka.common.serialization.Serdes;
import org.apache.kafka.common.serialization.StringSerializer;
import org.apache.kafka.streams.KafkaStreams;
import org.apache.kafka.streams.StreamsConfig;
import org.junit.After;
import org.junit.BeforeClass;
import org.junit.ClassRule;
import org.junit.Rule;
import org.junit.Test;
import org.junit.rules.ExpectedException;
import org.junit.rules.TemporaryFolder;
import org.slf4j.Logger;
import org.slf4j.LoggerFactory;

import javax.ws.rs.NotFoundException;
import javax.ws.rs.client.Client;
import javax.ws.rs.client.ClientBuilder;
import javax.ws.rs.client.Invocation;
import javax.ws.rs.core.GenericType;
import javax.ws.rs.core.MediaType;
import java.io.IOException;
import java.net.ServerSocket;
import java.util.ArrayList;
import java.util.Arrays;
import java.util.Collections;
import java.util.List;
import java.util.Properties;
import java.util.concurrent.CountDownLatch;
import java.util.concurrent.TimeUnit;

import static io.confluent.examples.streams.microservices.util.MicroserviceTestUtils.getWithRetries;
import static junit.framework.TestCase.assertTrue;
import static junit.framework.TestCase.fail;
import static org.hamcrest.MatcherAssert.assertThat;
import static org.hamcrest.core.IsCollectionContaining.hasItem;
import static org.hamcrest.core.IsEqual.equalTo;

/**
 * End-to-end integration test for {@link WordCountInteractiveQueriesExample}. Demonstrates
 * how you can programmatically query the REST API exposed by {@link WordCountInteractiveQueriesRestService}
 */
public class WordCountInteractiveQueriesExampleTest {

  @ClassRule
  public static final EmbeddedSingleNodeKafkaCluster CLUSTER = new EmbeddedSingleNodeKafkaCluster();
<<<<<<< HEAD
  private static final String WORD_COUNT =
      "interactive-queries-wordcount-example-word-count-repartition";
  private static final String WINDOWED_WORD_COUNT =
      "interactive-queries-wordcount-example-windowed-word-count-repartition";
  private static final String WORD_COUNT_OUTPUT =
      "interactive-queries-wordcount-example-word-count-changelog";
  private static final String WINDOWED_WORD_COUNT_OUTPUT =
      "interactive-queries-wordcount-example-windowed-word-count-changelog";
  
  private static final List<String> inputValues = Arrays.asList("hello",
          "world",
          "world",
          "hello world",
          "all streams lead to kafka",
          "streams",
          "kafka streams");
=======
  private static final String WORD_COUNT = "interactive-queries-wordcount-example-word-count-repartition";
  private static final String WINDOWED_WORD_COUNT = "interactive-queries-wordcount-example-windowed-word-count-repartition";
  private static final String WORD_COUNT_OUTPUT = "interactive-queries-wordcount-example-word-count-changelog";
  private static final String WINDOWED_WORD_COUNT_OUTPUT = "interactive-queries-wordcount-example-windowed-word-count-changelog";
>>>>>>> b6439e7a

  @Rule
  public final TemporaryFolder temp = new TemporaryFolder();
  private KafkaStreams kafkaStreams;
  private WordCountInteractiveQueriesRestService proxy;

  @Rule
  public ExpectedException expectedEx = ExpectedException.none();
  private static final Logger log = LoggerFactory.getLogger(WordCountInteractiveQueriesExampleTest.class);

  @BeforeClass
  public static void createTopicsAndProduceDataToInputTopics() throws Exception {
    CLUSTER.createTopic(WordCountInteractiveQueriesExample.TEXT_LINES_TOPIC, 2, 1);
    // The next two topics don't need to be created as they would be auto-created
    // by Kafka Streams, but it just makes the test more reliable if they already exist
    // as creating the topics causes a rebalance which closes the stores etc. So it makes
    // the timing quite difficult...
    CLUSTER.createTopic(WORD_COUNT, 2, 1);
    CLUSTER.createTopic(WINDOWED_WORD_COUNT, 2, 1);
  
    // Produce sample data to the input topic before the tests starts.
    final Properties producerConfig = new Properties();
    producerConfig.put(ProducerConfig.BOOTSTRAP_SERVERS_CONFIG, CLUSTER.bootstrapServers());
    producerConfig.put(ProducerConfig.ACKS_CONFIG, "all");
    producerConfig.put(ProducerConfig.RETRIES_CONFIG, 0);
    producerConfig.put(ProducerConfig.KEY_SERIALIZER_CLASS_CONFIG, StringSerializer.class);
    producerConfig.put(ProducerConfig.VALUE_SERIALIZER_CLASS_CONFIG, StringSerializer.class);
    IntegrationTestUtils
            .produceValuesSynchronously(WordCountInteractiveQueriesExample.TEXT_LINES_TOPIC, inputValues,
                    producerConfig);
  }

  @After
  public void shutdown() throws Exception {
    if (kafkaStreams != null) {
      kafkaStreams.close();
    }

    if (proxy != null) {
      proxy.stop();
    }
  }

  public static int randomFreeLocalPort() throws IOException {
    ServerSocket s = new ServerSocket(0);
    int port = s.getLocalPort();
    s.close();
    return port;
  }

  @Test
  public void shouldDemonstrateInteractiveQueries() throws Exception {
<<<<<<< HEAD
=======
    final List<String> inputValues = Arrays.asList(
      "hello",
      "world",
      "world",
      "hello world",
      "all streams lead to kafka",
      "streams",
      "kafka streams");

    Properties producerConfig = new Properties();
    producerConfig.put(ProducerConfig.BOOTSTRAP_SERVERS_CONFIG, CLUSTER.bootstrapServers());
    producerConfig.put(ProducerConfig.ACKS_CONFIG, "all");
    producerConfig.put(ProducerConfig.RETRIES_CONFIG, 0);
    producerConfig.put(ProducerConfig.KEY_SERIALIZER_CLASS_CONFIG, StringSerializer.class);
    producerConfig.put(ProducerConfig.VALUE_SERIALIZER_CLASS_CONFIG, StringSerializer.class);
    IntegrationTestUtils.produceValuesSynchronously(
        WordCountInteractiveQueriesExample.TEXT_LINES_TOPIC,
        inputValues,
        producerConfig);

    // Race condition caveat:  This two-step approach of finding a free port but not immediately
    // binding to it may cause occasional errors.
>>>>>>> b6439e7a
    final int port = randomFreeLocalPort();
    final String host = "localhost";
    final String baseUrl = "http://" + host + ":" + port + "/state";

    kafkaStreams = WordCountInteractiveQueriesExample.createStreams(
<<<<<<< HEAD
        createStreamConfig(CLUSTER.bootstrapServers(), port, "one", host));
=======
      createStreamConfig(CLUSTER.bootstrapServers(), port, "one"));
>>>>>>> b6439e7a

    final CountDownLatch startupLatch = new CountDownLatch(1);
    kafkaStreams.setStateListener((newState, oldState) -> {
      if (newState == KafkaStreams.State.RUNNING && oldState == KafkaStreams.State.REBALANCING) {
        startupLatch.countDown();
      }
    });
    kafkaStreams.start();
<<<<<<< HEAD
  
    bindHostAndStartRestProxy(port, host);
  
    if (proxy != null) {
      assertTrue("streams failed to start within timeout", startupLatch.await(30, TimeUnit.SECONDS));
    
      final Client client = ClientBuilder.newClient();
    
      // Create a request to fetch all instances of HostStoreInfo
      final Invocation.Builder allInstancesRequest = client.target(baseUrl + "/instances")
              .request(MediaType.APPLICATION_JSON_TYPE);
      final List<HostStoreInfo> hostStoreInfo = fetchHostInfo(allInstancesRequest);
    
      assertThat(hostStoreInfo, hasItem(
              new HostStoreInfo("localhost", port, Sets.newHashSet("word-count", "windowed-word-count"))
      ));
    
      // Create a request to fetch all instances with word-count
      final Invocation.Builder wordCountInstancesRequest = client.target(baseUrl + "/instances/word-count")
              .request(MediaType.APPLICATION_JSON_TYPE);
      final List<HostStoreInfo>
              wordCountInstances = fetchHostInfo(wordCountInstancesRequest);
    
      assertThat(wordCountInstances, hasItem(
              new HostStoreInfo("localhost", port, Sets.newHashSet("word-count", "windowed-word-count"))
      ));
    
      Properties consumerConfig = new Properties();
      consumerConfig.put(ConsumerConfig.BOOTSTRAP_SERVERS_CONFIG, CLUSTER.bootstrapServers());
      consumerConfig.put(ConsumerConfig.KEY_DESERIALIZER_CLASS_CONFIG, ByteArrayDeserializer.class);
      consumerConfig.put(ConsumerConfig.VALUE_DESERIALIZER_CLASS_CONFIG, ByteArrayDeserializer.class);
      consumerConfig.put(ConsumerConfig.GROUP_ID_CONFIG, "wait-for-output-consumer");
      consumerConfig.put(ConsumerConfig.AUTO_OFFSET_RESET_CONFIG, "earliest");
      IntegrationTestUtils.waitUntilMinKeyValueRecordsReceived(consumerConfig, WORD_COUNT_OUTPUT, inputValues.size());
      IntegrationTestUtils.waitUntilMinKeyValueRecordsReceived(consumerConfig, WINDOWED_WORD_COUNT_OUTPUT, inputValues.size());
    
      // Fetch all key-value pairs from the word-count store
      final Invocation.Builder
              allRequest =
              client.target(baseUrl + "/keyvalues/word-count/all")
                      .request(MediaType.APPLICATION_JSON_TYPE);
    
      final List<KeyValueBean>
              allValues =
              Arrays.asList(new KeyValueBean("all", 1L),
                      new KeyValueBean("hello", 2L),
                      new KeyValueBean("kafka", 2L),
                      new KeyValueBean("lead", 1L),
                      new KeyValueBean("streams", 3L),
                      new KeyValueBean("to", 1L),
                      new KeyValueBean("world", 3L));
      final List<KeyValueBean>
              all = fetchRangeOfValues(allRequest,
              allValues);
      assertThat(all, equalTo(allValues));
    
      // Fetch a range of key-value pairs from the word-count store
      final List<KeyValueBean> expectedRange = Arrays.asList(
              new KeyValueBean("all", 1L),
              new KeyValueBean("hello", 2L),
              new KeyValueBean("kafka", 2L));
    
      final Invocation.Builder
              request =
              client.target(baseUrl + "/keyvalues/word-count/range/all/kafka")
                      .request(MediaType.APPLICATION_JSON_TYPE);
      final List<KeyValueBean>
              range = fetchRangeOfValues(request, expectedRange);
    
      assertThat(range, equalTo(expectedRange));
    
      // Find the instance of the Kafka Streams application that would have the key hello
      final HostStoreInfo
              hostWithHelloKey =
              client.target(baseUrl + "/instance/word-count/hello")
                      .request(MediaType.APPLICATION_JSON_TYPE).get(HostStoreInfo.class);
    
      // Fetch the value for the key hello from the instance.
      final KeyValueBean result = client.target("http://" + hostWithHelloKey.getHost() +
              ":" + hostWithHelloKey.getPort() +
              "/state/keyvalue/word-count/hello")
              .request(MediaType.APPLICATION_JSON_TYPE).get(KeyValueBean.class);
    
      assertThat(result, equalTo(new KeyValueBean("hello", 2L)));
    
      // fetch windowed values for a key
      final List<KeyValueBean>
              windowedResult =
              client.target(baseUrl + "/windowed/windowed-word-count/streams/0/" + System
                      .currentTimeMillis())
                      .request(MediaType.APPLICATION_JSON_TYPE)
                    
                      .get(new GenericType<List<KeyValueBean>>() {
                      });
      assertThat(windowedResult.size(), equalTo(1));
      final KeyValueBean keyValueBean = windowedResult.get(0);
      assertTrue(keyValueBean.getKey().startsWith("streams"));
      assertThat(keyValueBean.getValue(), equalTo(3L));
    } else {
      fail("Should fail demonstrating InteractiveQueries as the Rest Service failed to start.");
    }
  }
  
  private void bindHostAndStartRestProxy(int port, String host) {
    int count = 0;
    int maxTries = 3;
    while (count <= maxTries) {
      try {
        // Starts the Rest Service on the provided host:port
        proxy = WordCountInteractiveQueriesExample.startRestProxy(kafkaStreams, port, host);
      } catch (Exception ex) {
        log.error("Could not start Rest Service due to: " + ex.toString());
      }
      count++;
    }
  }
  
  @Test
  public void shouldStartRestApiOnAnyValidHost() throws Exception {
    final int port = randomFreeLocalPort();
    
    // Any valid host or IP.
    final String host = "127.10.10.10";
    final String baseUrl = "http://" + host + ":" + port + "/state";

    kafkaStreams = WordCountInteractiveQueriesExample.createStreams(
        createStreamConfig(CLUSTER.bootstrapServers(), port, "one", host));

    final CountDownLatch startupLatch = new CountDownLatch(1);
    kafkaStreams.setStateListener((newState, oldState) -> {
        if (newState == KafkaStreams.State.RUNNING && oldState == KafkaStreams.State.REBALANCING) {
          startupLatch.countDown();
        }
    });
    kafkaStreams.start();
    
    bindHostAndStartRestProxy(port, host);
  
    if (proxy != null) {
      assertTrue("streams failed to start within timeout", startupLatch.await(30, TimeUnit.SECONDS));
    
      final Client client = ClientBuilder.newClient();
    
      // Create a request to fetch all instances of HostStoreInfo
      final Invocation.Builder allInstancesRequest = client.target(baseUrl + "/instances")
              .request(MediaType.APPLICATION_JSON_TYPE);
      final List<HostStoreInfo> hostStoreInfo = fetchHostInfo(allInstancesRequest);
    
      assertThat(hostStoreInfo, hasItem(
              new HostStoreInfo("127.10.10.10", port, Sets.newHashSet("word-count", "windowed-word-count"))
      ));
    
      // Create a request to fetch all instances with word-count
      final Invocation.Builder wordCountInstancesRequest = client.target(baseUrl + "/instances/word-count")
              .request(MediaType.APPLICATION_JSON_TYPE);
      final List<HostStoreInfo>
              wordCountInstances = fetchHostInfo(wordCountInstancesRequest);
    
      assertThat(wordCountInstances, hasItem(
              new HostStoreInfo("127.10.10.10", port, Sets.newHashSet("word-count", "windowed-word-count"))
      ));
    
      Properties consumerConfig = new Properties();
      consumerConfig.put(ConsumerConfig.BOOTSTRAP_SERVERS_CONFIG, CLUSTER.bootstrapServers());
      consumerConfig.put(ConsumerConfig.KEY_DESERIALIZER_CLASS_CONFIG, ByteArrayDeserializer.class);
      consumerConfig.put(ConsumerConfig.VALUE_DESERIALIZER_CLASS_CONFIG, ByteArrayDeserializer.class);
      consumerConfig.put(ConsumerConfig.GROUP_ID_CONFIG, "wait-for-output-consumer-new-host");
      consumerConfig.put(ConsumerConfig.AUTO_OFFSET_RESET_CONFIG, "earliest");
      IntegrationTestUtils.waitUntilMinKeyValueRecordsReceived(consumerConfig, WORD_COUNT_OUTPUT, inputValues.size());
      IntegrationTestUtils.waitUntilMinKeyValueRecordsReceived(consumerConfig, WINDOWED_WORD_COUNT_OUTPUT, inputValues.size());
    
      // Fetch all key-value pairs from the word-count store
      final Invocation.Builder
              allRequest =
              client.target(baseUrl + "/keyvalues/word-count/all")
                      .request(MediaType.APPLICATION_JSON_TYPE);
    
      final List<KeyValueBean>
              allValues =
              Arrays.asList(new KeyValueBean("all", 1L),
                      new KeyValueBean("hello", 2L),
                      new KeyValueBean("kafka", 2L),
                      new KeyValueBean("lead", 1L),
                      new KeyValueBean("streams", 3L),
                      new KeyValueBean("to", 1L),
                      new KeyValueBean("world", 3L));
      final List<KeyValueBean>
              all = fetchRangeOfValues(allRequest,
              allValues);
      assertThat(all, equalTo(allValues));
    
      // Fetch a range of key-value pairs from the word-count store
      final List<KeyValueBean> expectedRange = Arrays.asList(
              new KeyValueBean("all", 1L),
              new KeyValueBean("hello", 2L),
              new KeyValueBean("kafka", 2L));
    
      final Invocation.Builder
              request =
              client.target(baseUrl + "/keyvalues/word-count/range/all/kafka")
                      .request(MediaType.APPLICATION_JSON_TYPE);
      final List<KeyValueBean>
              range = fetchRangeOfValues(request, expectedRange);
    
      assertThat(range, equalTo(expectedRange));
    
      // Find the instance of the Kafka Streams application that would have the key hello
      final HostStoreInfo
              hostWithHelloKey =
              client.target(baseUrl + "/instance/word-count/hello")
                      .request(MediaType.APPLICATION_JSON_TYPE).get(HostStoreInfo.class);
    
      // Fetch the value for the key hello from the instance.
      final KeyValueBean result = client.target("http://" + hostWithHelloKey.getHost() +
              ":" + hostWithHelloKey.getPort() +
              "/state/keyvalue/word-count/hello")
              .request(MediaType.APPLICATION_JSON_TYPE).get(KeyValueBean.class);
    
      assertThat(result, equalTo(new KeyValueBean("hello", 2L)));
    
      // fetch windowed values for a key
      final List<KeyValueBean>
              windowedResult =
              client.target(baseUrl + "/windowed/windowed-word-count/streams/0/" + System
                      .currentTimeMillis())
                      .request(MediaType.APPLICATION_JSON_TYPE)
                    
                      .get(new GenericType<List<KeyValueBean>>() {
                      });
      assertThat(windowedResult.size(), equalTo(1));
      final KeyValueBean keyValueBean = windowedResult.get(0);
      assertTrue(keyValueBean.getKey().startsWith("streams"));
      assertThat(keyValueBean.getValue(), equalTo(3L));
    } else {
      fail("Should fail demonstrating InteractiveQueries on any valid host as the Rest Service failed to start.");
    }
  }
  
  @Test(expected = Exception.class)
  public void shouldThrowExceptionForInvalidHost() throws Exception {
    final int port = randomFreeLocalPort();
    final String host = "someInvalidHost";
    
    kafkaStreams = WordCountInteractiveQueriesExample.createStreams(
            createStreamConfig(CLUSTER.bootstrapServers(), port, "one", host));
    
    final CountDownLatch startupLatch = new CountDownLatch(1);
    kafkaStreams.setStateListener((newState, oldState) -> {
      if (newState == KafkaStreams.State.RUNNING && oldState == KafkaStreams.State.REBALANCING) {
        startupLatch.countDown();
      }
    });
    
    kafkaStreams.start();
    proxy = WordCountInteractiveQueriesExample.startRestProxy(kafkaStreams, port, host);
  }
  
  @Test
  public void shouldThrowBindExceptionForUnavailablePort() throws Exception {
    final int port = randomFreeLocalPort();
    final String host = "localhost";
    
    kafkaStreams = WordCountInteractiveQueriesExample.createStreams(
            createStreamConfig(CLUSTER.bootstrapServers(), port, "one", host));
    
    final CountDownLatch startupLatch = new CountDownLatch(1);
    kafkaStreams.setStateListener((newState, oldState) -> {
      if (newState == KafkaStreams.State.RUNNING && oldState == KafkaStreams.State.REBALANCING) {
        startupLatch.countDown();
      }
    });
    
    kafkaStreams.start();
    proxy = WordCountInteractiveQueriesExample.startRestProxy(kafkaStreams, port, host);
    expectedEx.expect(Exception.class);
    expectedEx.expectMessage("java.net.BindException: Address already in use");
    // Binding to same port again will raise BindException.
    WordCountInteractiveQueriesExample.startRestProxy(kafkaStreams, port, host);
=======
    proxy = WordCountInteractiveQueriesExample.startRestProxy(kafkaStreams, port);

    assertTrue("streams failed to start within timeout", startupLatch.await(30, TimeUnit.SECONDS));

    final Client client = ClientBuilder.newClient();

    // Create a request to fetch all instances of HostStoreInfo
    final Invocation.Builder allInstancesRequest = client
      .target(baseUrl + "/instances")
      .request(MediaType.APPLICATION_JSON_TYPE);
    final List<HostStoreInfo> hostStoreInfo = fetchHostInfo(allInstancesRequest);

    assertThat(hostStoreInfo, hasItem(
      new HostStoreInfo("localhost", port, Sets.newHashSet("word-count", "windowed-word-count"))
    ));

    // Create a request to fetch all instances with word-count
    final Invocation.Builder wordCountInstancesRequest = client
      .target(baseUrl + "/instances/word-count")
      .request(MediaType.APPLICATION_JSON_TYPE);
    final List<HostStoreInfo>
        wordCountInstances = fetchHostInfo(wordCountInstancesRequest);

    assertThat(wordCountInstances, hasItem(
      new HostStoreInfo("localhost", port, Sets.newHashSet("word-count", "windowed-word-count"))
    ));

    Properties consumerConfig = new Properties();
    consumerConfig.put(ConsumerConfig.BOOTSTRAP_SERVERS_CONFIG, CLUSTER.bootstrapServers());
    consumerConfig.put(ConsumerConfig.KEY_DESERIALIZER_CLASS_CONFIG, ByteArrayDeserializer.class);
    consumerConfig.put(ConsumerConfig.VALUE_DESERIALIZER_CLASS_CONFIG, ByteArrayDeserializer.class);
    consumerConfig.put(ConsumerConfig.GROUP_ID_CONFIG, "wait-for-output-consumer");
    consumerConfig.put(ConsumerConfig.AUTO_OFFSET_RESET_CONFIG, "earliest");
    IntegrationTestUtils.waitUntilMinKeyValueRecordsReceived(consumerConfig, WORD_COUNT_OUTPUT, inputValues.size());
    IntegrationTestUtils.waitUntilMinKeyValueRecordsReceived(consumerConfig, WINDOWED_WORD_COUNT_OUTPUT, inputValues.size());

    // Fetch all key-value pairs from the word-count store
    final Invocation.Builder allRequest = client
      .target(baseUrl + "/keyvalues/word-count/all")
      .request(MediaType.APPLICATION_JSON_TYPE);

    final List<KeyValueBean> allValues = Arrays.asList(
      new KeyValueBean("all", 1L),
      new KeyValueBean("hello", 2L),
      new KeyValueBean("kafka", 2L),
      new KeyValueBean("lead", 1L),
      new KeyValueBean("streams", 3L),
      new KeyValueBean("to", 1L),
      new KeyValueBean("world", 3L));
    final List<KeyValueBean> all = fetchRangeOfValues(allRequest, allValues);
    assertThat(all, equalTo(allValues));

    // Fetch a range of key-value pairs from the word-count store
    final List<KeyValueBean> expectedRange = Arrays.asList(
      new KeyValueBean("all", 1L),
      new KeyValueBean("hello", 2L),
      new KeyValueBean("kafka", 2L));

    final Invocation.Builder request = client
      .target(baseUrl + "/keyvalues/word-count/range/all/kafka")
      .request(MediaType.APPLICATION_JSON_TYPE);
    final List<KeyValueBean> range = fetchRangeOfValues(request, expectedRange);

    assertThat(range, equalTo(expectedRange));

    // Find the instance of the Kafka Streams application that would have the key hello
    Invocation.Builder builder = client
      .target(baseUrl + "/instance/word-count/hello")
      .request(MediaType.APPLICATION_JSON_TYPE);
    final HostStoreInfo hostWithHelloKey = getWithRetries(builder, HostStoreInfo.class, 5);

    // Fetch the value for the key hello from the instance.
    builder = client
      .target(
        "http://" + hostWithHelloKey.getHost() +
        ":" + hostWithHelloKey.getPort() +
        "/state/keyvalue/word-count/hello")
      .request(MediaType.APPLICATION_JSON_TYPE);
    final KeyValueBean result = getWithRetries(builder, KeyValueBean.class, 5);

    assertThat(result, equalTo(new KeyValueBean("hello", 2L)));

    // fetch windowed values for a key

    builder = client
      .target(baseUrl + "/windowed/windowed-word-count/streams/0/" + System.currentTimeMillis())
      .request(MediaType.APPLICATION_JSON_TYPE);
    final List<KeyValueBean> windowedResult = MicroserviceTestUtils.getWithRetries(builder, new GenericType<List<KeyValueBean>>() {}, 5);

    assertThat(windowedResult.size(), equalTo(1));
    final KeyValueBean keyValueBean = windowedResult.get(0);
    assertTrue(keyValueBean.getKey().startsWith("streams"));
    assertThat(keyValueBean.getValue(), equalTo(3L));
>>>>>>> b6439e7a
  }

  /**
   * We fetch these in a loop as they are the first couple of requests
   * directly after KafkaStreams.start(), so it can take some time
   * for the group to stabilize and all stores/instances to be available
   */
  private List<HostStoreInfo> fetchHostInfo(Invocation.Builder request) throws InterruptedException {
    List<HostStoreInfo> hostStoreInfo = MicroserviceTestUtils.getWithRetries(request, new GenericType<List<HostStoreInfo>>(){}, 5);
    final long until = System.currentTimeMillis() + 60000L;
    while (hostStoreInfo.isEmpty() ||
           hostStoreInfo.get(0).getStoreNames().size() != 2 && System.currentTimeMillis() < until) {
      Thread.sleep(10);
      hostStoreInfo = MicroserviceTestUtils.getWithRetries(request, new GenericType<List<HostStoreInfo>>() {}, 5);
    }
    return hostStoreInfo;
  }

  private List<KeyValueBean> fetchRangeOfValues(final Invocation.Builder request,
                                                final List<KeyValueBean> expectedResults) {
    List<KeyValueBean> results = new ArrayList<>();
    final long timeout = System.currentTimeMillis() + 10000L;
    while (!results.containsAll(expectedResults) && System.currentTimeMillis() < timeout) {
      try {
        results = MicroserviceTestUtils.getWithRetries(request, new GenericType<List<KeyValueBean>>() {}, 5);
      } catch (NotFoundException e) {
        //
      }
    }
    Collections.sort(results, (o1, o2) -> o1.getKey().compareTo(o2.getKey()));
    return results;
  }

  private Properties createStreamConfig(final String bootStrap,
                                        final int port,
<<<<<<< HEAD
                                        final String stateDir,
                                        final String host)
      throws
      IOException {
=======
                                        final String stateDir) throws IOException {
>>>>>>> b6439e7a
    Properties streamsConfiguration = new Properties();
    // Give the Streams application a unique name.  The name must be unique in the Kafka cluster
    // against which the application is run.
    streamsConfiguration.put(StreamsConfig.APPLICATION_ID_CONFIG, "interactive-queries-wordcount-example");
    // Where to find Kafka broker(s).
    streamsConfiguration.put(StreamsConfig.BOOTSTRAP_SERVERS_CONFIG, bootStrap);
    // The host:port the embedded REST proxy will run on
    streamsConfiguration.put(StreamsConfig.APPLICATION_SERVER_CONFIG, host + ":" + port);
    // The directory where the RocksDB State Stores will reside
    streamsConfiguration.put(StreamsConfig.STATE_DIR_CONFIG, temp.newFolder(stateDir).getPath());
    // Set the default key serde
    streamsConfiguration.put(StreamsConfig.DEFAULT_KEY_SERDE_CLASS_CONFIG, Serdes.String().getClass());
    // Set the default value serde
    streamsConfiguration.put(StreamsConfig.DEFAULT_VALUE_SERDE_CLASS_CONFIG, Serdes.String().getClass());
    streamsConfiguration.put(StreamsConfig.COMMIT_INTERVAL_MS_CONFIG, "100");
    streamsConfiguration.put(StreamsConfig.CACHE_MAX_BYTES_BUFFERING_CONFIG, "0");
    return streamsConfiguration;
  }
}<|MERGE_RESOLUTION|>--- conflicted
+++ resolved
@@ -18,7 +18,6 @@
 import com.google.common.collect.Sets;
 import io.confluent.examples.streams.IntegrationTestUtils;
 import io.confluent.examples.streams.kafka.EmbeddedSingleNodeKafkaCluster;
-import io.confluent.examples.streams.microservices.util.MicroserviceTestUtils;
 import org.apache.kafka.clients.consumer.ConsumerConfig;
 import org.apache.kafka.clients.producer.ProducerConfig;
 import org.apache.kafka.common.serialization.ByteArrayDeserializer;
@@ -67,29 +66,19 @@
 
   @ClassRule
   public static final EmbeddedSingleNodeKafkaCluster CLUSTER = new EmbeddedSingleNodeKafkaCluster();
-<<<<<<< HEAD
-  private static final String WORD_COUNT =
-      "interactive-queries-wordcount-example-word-count-repartition";
-  private static final String WINDOWED_WORD_COUNT =
-      "interactive-queries-wordcount-example-windowed-word-count-repartition";
-  private static final String WORD_COUNT_OUTPUT =
-      "interactive-queries-wordcount-example-word-count-changelog";
-  private static final String WINDOWED_WORD_COUNT_OUTPUT =
-      "interactive-queries-wordcount-example-windowed-word-count-changelog";
-  
-  private static final List<String> inputValues = Arrays.asList("hello",
-          "world",
-          "world",
-          "hello world",
-          "all streams lead to kafka",
-          "streams",
-          "kafka streams");
-=======
   private static final String WORD_COUNT = "interactive-queries-wordcount-example-word-count-repartition";
   private static final String WINDOWED_WORD_COUNT = "interactive-queries-wordcount-example-windowed-word-count-repartition";
   private static final String WORD_COUNT_OUTPUT = "interactive-queries-wordcount-example-word-count-changelog";
   private static final String WINDOWED_WORD_COUNT_OUTPUT = "interactive-queries-wordcount-example-windowed-word-count-changelog";
->>>>>>> b6439e7a
+
+  private static final List<String> inputValues = Arrays.asList(
+    "hello",
+    "world",
+    "world",
+    "hello world",
+    "all streams lead to kafka",
+    "streams",
+    "kafka streams");
 
   @Rule
   public final TemporaryFolder temp = new TemporaryFolder();
@@ -117,9 +106,10 @@
     producerConfig.put(ProducerConfig.RETRIES_CONFIG, 0);
     producerConfig.put(ProducerConfig.KEY_SERIALIZER_CLASS_CONFIG, StringSerializer.class);
     producerConfig.put(ProducerConfig.VALUE_SERIALIZER_CLASS_CONFIG, StringSerializer.class);
-    IntegrationTestUtils
-            .produceValuesSynchronously(WordCountInteractiveQueriesExample.TEXT_LINES_TOPIC, inputValues,
-                    producerConfig);
+    IntegrationTestUtils.produceValuesSynchronously(
+      WordCountInteractiveQueriesExample.TEXT_LINES_TOPIC,
+      inputValues,
+      producerConfig);
   }
 
   @After
@@ -142,41 +132,12 @@
 
   @Test
   public void shouldDemonstrateInteractiveQueries() throws Exception {
-<<<<<<< HEAD
-=======
-    final List<String> inputValues = Arrays.asList(
-      "hello",
-      "world",
-      "world",
-      "hello world",
-      "all streams lead to kafka",
-      "streams",
-      "kafka streams");
-
-    Properties producerConfig = new Properties();
-    producerConfig.put(ProducerConfig.BOOTSTRAP_SERVERS_CONFIG, CLUSTER.bootstrapServers());
-    producerConfig.put(ProducerConfig.ACKS_CONFIG, "all");
-    producerConfig.put(ProducerConfig.RETRIES_CONFIG, 0);
-    producerConfig.put(ProducerConfig.KEY_SERIALIZER_CLASS_CONFIG, StringSerializer.class);
-    producerConfig.put(ProducerConfig.VALUE_SERIALIZER_CLASS_CONFIG, StringSerializer.class);
-    IntegrationTestUtils.produceValuesSynchronously(
-        WordCountInteractiveQueriesExample.TEXT_LINES_TOPIC,
-        inputValues,
-        producerConfig);
-
-    // Race condition caveat:  This two-step approach of finding a free port but not immediately
-    // binding to it may cause occasional errors.
->>>>>>> b6439e7a
     final int port = randomFreeLocalPort();
     final String host = "localhost";
     final String baseUrl = "http://" + host + ":" + port + "/state";
 
     kafkaStreams = WordCountInteractiveQueriesExample.createStreams(
-<<<<<<< HEAD
-        createStreamConfig(CLUSTER.bootstrapServers(), port, "one", host));
-=======
-      createStreamConfig(CLUSTER.bootstrapServers(), port, "one"));
->>>>>>> b6439e7a
+      createStreamConfig(CLUSTER.bootstrapServers(), port, "one", host));
 
     final CountDownLatch startupLatch = new CountDownLatch(1);
     kafkaStreams.setStateListener((newState, oldState) -> {
@@ -185,7 +146,6 @@
       }
     });
     kafkaStreams.start();
-<<<<<<< HEAD
   
     bindHostAndStartRestProxy(port, host);
   
@@ -195,22 +155,23 @@
       final Client client = ClientBuilder.newClient();
     
       // Create a request to fetch all instances of HostStoreInfo
-      final Invocation.Builder allInstancesRequest = client.target(baseUrl + "/instances")
-              .request(MediaType.APPLICATION_JSON_TYPE);
+      final Invocation.Builder allInstancesRequest = client
+        .target(baseUrl + "/instances")
+        .request(MediaType.APPLICATION_JSON_TYPE);
       final List<HostStoreInfo> hostStoreInfo = fetchHostInfo(allInstancesRequest);
     
       assertThat(hostStoreInfo, hasItem(
-              new HostStoreInfo("localhost", port, Sets.newHashSet("word-count", "windowed-word-count"))
+        new HostStoreInfo("localhost", port, Sets.newHashSet("word-count", "windowed-word-count"))
       ));
     
       // Create a request to fetch all instances with word-count
-      final Invocation.Builder wordCountInstancesRequest = client.target(baseUrl + "/instances/word-count")
-              .request(MediaType.APPLICATION_JSON_TYPE);
-      final List<HostStoreInfo>
-              wordCountInstances = fetchHostInfo(wordCountInstancesRequest);
+      final Invocation.Builder wordCountInstancesRequest = client
+        .target(baseUrl + "/instances/word-count")
+        .request(MediaType.APPLICATION_JSON_TYPE);
+      final List<HostStoreInfo> wordCountInstances = fetchHostInfo(wordCountInstancesRequest);
     
       assertThat(wordCountInstances, hasItem(
-              new HostStoreInfo("localhost", port, Sets.newHashSet("word-count", "windowed-word-count"))
+        new HostStoreInfo("localhost", port, Sets.newHashSet("word-count", "windowed-word-count"))
       ));
     
       Properties consumerConfig = new Properties();
@@ -223,63 +184,53 @@
       IntegrationTestUtils.waitUntilMinKeyValueRecordsReceived(consumerConfig, WINDOWED_WORD_COUNT_OUTPUT, inputValues.size());
     
       // Fetch all key-value pairs from the word-count store
-      final Invocation.Builder
-              allRequest =
-              client.target(baseUrl + "/keyvalues/word-count/all")
-                      .request(MediaType.APPLICATION_JSON_TYPE);
-    
-      final List<KeyValueBean>
-              allValues =
-              Arrays.asList(new KeyValueBean("all", 1L),
-                      new KeyValueBean("hello", 2L),
-                      new KeyValueBean("kafka", 2L),
-                      new KeyValueBean("lead", 1L),
-                      new KeyValueBean("streams", 3L),
-                      new KeyValueBean("to", 1L),
-                      new KeyValueBean("world", 3L));
-      final List<KeyValueBean>
-              all = fetchRangeOfValues(allRequest,
-              allValues);
+      final Invocation.Builder allRequest = client
+        .target(baseUrl + "/keyvalues/word-count/all")
+        .request(MediaType.APPLICATION_JSON_TYPE);
+    
+      final List<KeyValueBean> allValues = Arrays.asList(
+        new KeyValueBean("all", 1L),
+        new KeyValueBean("hello", 2L),
+        new KeyValueBean("kafka", 2L),
+        new KeyValueBean("lead", 1L),
+        new KeyValueBean("streams", 3L),
+        new KeyValueBean("to", 1L),
+        new KeyValueBean("world", 3L));
+      final List<KeyValueBean> all = fetchRangeOfValues(allRequest, allValues);
       assertThat(all, equalTo(allValues));
     
       // Fetch a range of key-value pairs from the word-count store
       final List<KeyValueBean> expectedRange = Arrays.asList(
-              new KeyValueBean("all", 1L),
-              new KeyValueBean("hello", 2L),
-              new KeyValueBean("kafka", 2L));
-    
-      final Invocation.Builder
-              request =
-              client.target(baseUrl + "/keyvalues/word-count/range/all/kafka")
-                      .request(MediaType.APPLICATION_JSON_TYPE);
-      final List<KeyValueBean>
-              range = fetchRangeOfValues(request, expectedRange);
+        new KeyValueBean("all", 1L),
+        new KeyValueBean("hello", 2L),
+        new KeyValueBean("kafka", 2L));
+    
+      final Invocation.Builder request = client
+        .target(baseUrl + "/keyvalues/word-count/range/all/kafka")
+        .request(MediaType.APPLICATION_JSON_TYPE);
+      final List<KeyValueBean> range = fetchRangeOfValues(request, expectedRange);
     
       assertThat(range, equalTo(expectedRange));
     
       // Find the instance of the Kafka Streams application that would have the key hello
-      final HostStoreInfo
-              hostWithHelloKey =
-              client.target(baseUrl + "/instance/word-count/hello")
-                      .request(MediaType.APPLICATION_JSON_TYPE).get(HostStoreInfo.class);
+      Invocation.Builder builder = client
+        .target(baseUrl + "/instance/word-count/hello")
+        .request(MediaType.APPLICATION_JSON_TYPE);
+      final HostStoreInfo hostWithHelloKey = getWithRetries(builder, HostStoreInfo.class, 5);
     
       // Fetch the value for the key hello from the instance.
-      final KeyValueBean result = client.target("http://" + hostWithHelloKey.getHost() +
-              ":" + hostWithHelloKey.getPort() +
-              "/state/keyvalue/word-count/hello")
-              .request(MediaType.APPLICATION_JSON_TYPE).get(KeyValueBean.class);
+      builder = client
+        .target("http://" + hostWithHelloKey.getHost() + ":" + hostWithHelloKey.getPort() + "/state/keyvalue/word-count/hello")
+        .request(MediaType.APPLICATION_JSON_TYPE);
+      final KeyValueBean result = getWithRetries(builder, KeyValueBean.class, 5);
     
       assertThat(result, equalTo(new KeyValueBean("hello", 2L)));
     
       // fetch windowed values for a key
-      final List<KeyValueBean>
-              windowedResult =
-              client.target(baseUrl + "/windowed/windowed-word-count/streams/0/" + System
-                      .currentTimeMillis())
-                      .request(MediaType.APPLICATION_JSON_TYPE)
-                    
-                      .get(new GenericType<List<KeyValueBean>>() {
-                      });
+      builder = client
+        .target(baseUrl + "/windowed/windowed-word-count/streams/0/" + System.currentTimeMillis())
+        .request(MediaType.APPLICATION_JSON_TYPE);
+      final List<KeyValueBean> windowedResult = getWithRetries(builder, new GenericType<List<KeyValueBean>>() {}, 5);
       assertThat(windowedResult.size(), equalTo(1));
       final KeyValueBean keyValueBean = windowedResult.get(0);
       assertTrue(keyValueBean.getKey().startsWith("streams"));
@@ -312,13 +263,13 @@
     final String baseUrl = "http://" + host + ":" + port + "/state";
 
     kafkaStreams = WordCountInteractiveQueriesExample.createStreams(
-        createStreamConfig(CLUSTER.bootstrapServers(), port, "one", host));
+      createStreamConfig(CLUSTER.bootstrapServers(), port, "one", host));
 
     final CountDownLatch startupLatch = new CountDownLatch(1);
     kafkaStreams.setStateListener((newState, oldState) -> {
-        if (newState == KafkaStreams.State.RUNNING && oldState == KafkaStreams.State.REBALANCING) {
-          startupLatch.countDown();
-        }
+      if (newState == KafkaStreams.State.RUNNING && oldState == KafkaStreams.State.REBALANCING) {
+        startupLatch.countDown();
+      }
     });
     kafkaStreams.start();
     
@@ -330,22 +281,23 @@
       final Client client = ClientBuilder.newClient();
     
       // Create a request to fetch all instances of HostStoreInfo
-      final Invocation.Builder allInstancesRequest = client.target(baseUrl + "/instances")
-              .request(MediaType.APPLICATION_JSON_TYPE);
+      final Invocation.Builder allInstancesRequest = client
+        .target(baseUrl + "/instances")
+        .request(MediaType.APPLICATION_JSON_TYPE);
       final List<HostStoreInfo> hostStoreInfo = fetchHostInfo(allInstancesRequest);
     
       assertThat(hostStoreInfo, hasItem(
-              new HostStoreInfo("127.10.10.10", port, Sets.newHashSet("word-count", "windowed-word-count"))
+        new HostStoreInfo("127.10.10.10", port, Sets.newHashSet("word-count", "windowed-word-count"))
       ));
     
       // Create a request to fetch all instances with word-count
-      final Invocation.Builder wordCountInstancesRequest = client.target(baseUrl + "/instances/word-count")
-              .request(MediaType.APPLICATION_JSON_TYPE);
-      final List<HostStoreInfo>
-              wordCountInstances = fetchHostInfo(wordCountInstancesRequest);
+      final Invocation.Builder wordCountInstancesRequest = client
+          .target(baseUrl + "/instances/word-count")
+          .request(MediaType.APPLICATION_JSON_TYPE);
+      final List<HostStoreInfo> wordCountInstances = fetchHostInfo(wordCountInstancesRequest);
     
       assertThat(wordCountInstances, hasItem(
-              new HostStoreInfo("127.10.10.10", port, Sets.newHashSet("word-count", "windowed-word-count"))
+        new HostStoreInfo("127.10.10.10", port, Sets.newHashSet("word-count", "windowed-word-count"))
       ));
     
       Properties consumerConfig = new Properties();
@@ -358,63 +310,53 @@
       IntegrationTestUtils.waitUntilMinKeyValueRecordsReceived(consumerConfig, WINDOWED_WORD_COUNT_OUTPUT, inputValues.size());
     
       // Fetch all key-value pairs from the word-count store
-      final Invocation.Builder
-              allRequest =
-              client.target(baseUrl + "/keyvalues/word-count/all")
-                      .request(MediaType.APPLICATION_JSON_TYPE);
-    
-      final List<KeyValueBean>
-              allValues =
-              Arrays.asList(new KeyValueBean("all", 1L),
-                      new KeyValueBean("hello", 2L),
-                      new KeyValueBean("kafka", 2L),
-                      new KeyValueBean("lead", 1L),
-                      new KeyValueBean("streams", 3L),
-                      new KeyValueBean("to", 1L),
-                      new KeyValueBean("world", 3L));
-      final List<KeyValueBean>
-              all = fetchRangeOfValues(allRequest,
-              allValues);
+      final Invocation.Builder allRequest = client
+        .target(baseUrl + "/keyvalues/word-count/all")
+        .request(MediaType.APPLICATION_JSON_TYPE);
+    
+      final List<KeyValueBean> allValues = Arrays.asList(
+        new KeyValueBean("all", 1L),
+        new KeyValueBean("hello", 2L),
+        new KeyValueBean("kafka", 2L),
+        new KeyValueBean("lead", 1L),
+        new KeyValueBean("streams", 3L),
+        new KeyValueBean("to", 1L),
+        new KeyValueBean("world", 3L));
+      final List<KeyValueBean> all = fetchRangeOfValues(allRequest, allValues);
       assertThat(all, equalTo(allValues));
     
       // Fetch a range of key-value pairs from the word-count store
       final List<KeyValueBean> expectedRange = Arrays.asList(
-              new KeyValueBean("all", 1L),
-              new KeyValueBean("hello", 2L),
-              new KeyValueBean("kafka", 2L));
-    
-      final Invocation.Builder
-              request =
-              client.target(baseUrl + "/keyvalues/word-count/range/all/kafka")
-                      .request(MediaType.APPLICATION_JSON_TYPE);
-      final List<KeyValueBean>
-              range = fetchRangeOfValues(request, expectedRange);
+        new KeyValueBean("all", 1L),
+        new KeyValueBean("hello", 2L),
+        new KeyValueBean("kafka", 2L));
+    
+      final Invocation.Builder request = client
+        .target(baseUrl + "/keyvalues/word-count/range/all/kafka")
+        .request(MediaType.APPLICATION_JSON_TYPE);
+      final List<KeyValueBean> range = fetchRangeOfValues(request, expectedRange);
     
       assertThat(range, equalTo(expectedRange));
     
       // Find the instance of the Kafka Streams application that would have the key hello
-      final HostStoreInfo
-              hostWithHelloKey =
-              client.target(baseUrl + "/instance/word-count/hello")
-                      .request(MediaType.APPLICATION_JSON_TYPE).get(HostStoreInfo.class);
+      Invocation.Builder builder = client
+        .target(baseUrl + "/instance/word-count/hello")
+        .request(MediaType.APPLICATION_JSON_TYPE);
+      final HostStoreInfo hostWithHelloKey = getWithRetries(builder, HostStoreInfo.class, 5);
     
       // Fetch the value for the key hello from the instance.
-      final KeyValueBean result = client.target("http://" + hostWithHelloKey.getHost() +
-              ":" + hostWithHelloKey.getPort() +
-              "/state/keyvalue/word-count/hello")
-              .request(MediaType.APPLICATION_JSON_TYPE).get(KeyValueBean.class);
+      builder= client
+        .target("http://" + hostWithHelloKey.getHost() + ":" + hostWithHelloKey.getPort() + "/state/keyvalue/word-count/hello")
+        .request(MediaType.APPLICATION_JSON_TYPE);
+      final KeyValueBean result = getWithRetries(builder, KeyValueBean.class, 5);
     
       assertThat(result, equalTo(new KeyValueBean("hello", 2L)));
     
       // fetch windowed values for a key
-      final List<KeyValueBean>
-              windowedResult =
-              client.target(baseUrl + "/windowed/windowed-word-count/streams/0/" + System
-                      .currentTimeMillis())
-                      .request(MediaType.APPLICATION_JSON_TYPE)
-                    
-                      .get(new GenericType<List<KeyValueBean>>() {
-                      });
+      builder = client
+        .target(baseUrl + "/windowed/windowed-word-count/streams/0/" + System.currentTimeMillis())
+        .request(MediaType.APPLICATION_JSON_TYPE);
+      final List<KeyValueBean> windowedResult = getWithRetries(builder, new GenericType<List<KeyValueBean>>() {}, 5);
       assertThat(windowedResult.size(), equalTo(1));
       final KeyValueBean keyValueBean = windowedResult.get(0);
       assertTrue(keyValueBean.getKey().startsWith("streams"));
@@ -430,7 +372,7 @@
     final String host = "someInvalidHost";
     
     kafkaStreams = WordCountInteractiveQueriesExample.createStreams(
-            createStreamConfig(CLUSTER.bootstrapServers(), port, "one", host));
+      createStreamConfig(CLUSTER.bootstrapServers(), port, "one", host));
     
     final CountDownLatch startupLatch = new CountDownLatch(1);
     kafkaStreams.setStateListener((newState, oldState) -> {
@@ -449,7 +391,7 @@
     final String host = "localhost";
     
     kafkaStreams = WordCountInteractiveQueriesExample.createStreams(
-            createStreamConfig(CLUSTER.bootstrapServers(), port, "one", host));
+      createStreamConfig(CLUSTER.bootstrapServers(), port, "one", host));
     
     final CountDownLatch startupLatch = new CountDownLatch(1);
     kafkaStreams.setStateListener((newState, oldState) -> {
@@ -464,101 +406,6 @@
     expectedEx.expectMessage("java.net.BindException: Address already in use");
     // Binding to same port again will raise BindException.
     WordCountInteractiveQueriesExample.startRestProxy(kafkaStreams, port, host);
-=======
-    proxy = WordCountInteractiveQueriesExample.startRestProxy(kafkaStreams, port);
-
-    assertTrue("streams failed to start within timeout", startupLatch.await(30, TimeUnit.SECONDS));
-
-    final Client client = ClientBuilder.newClient();
-
-    // Create a request to fetch all instances of HostStoreInfo
-    final Invocation.Builder allInstancesRequest = client
-      .target(baseUrl + "/instances")
-      .request(MediaType.APPLICATION_JSON_TYPE);
-    final List<HostStoreInfo> hostStoreInfo = fetchHostInfo(allInstancesRequest);
-
-    assertThat(hostStoreInfo, hasItem(
-      new HostStoreInfo("localhost", port, Sets.newHashSet("word-count", "windowed-word-count"))
-    ));
-
-    // Create a request to fetch all instances with word-count
-    final Invocation.Builder wordCountInstancesRequest = client
-      .target(baseUrl + "/instances/word-count")
-      .request(MediaType.APPLICATION_JSON_TYPE);
-    final List<HostStoreInfo>
-        wordCountInstances = fetchHostInfo(wordCountInstancesRequest);
-
-    assertThat(wordCountInstances, hasItem(
-      new HostStoreInfo("localhost", port, Sets.newHashSet("word-count", "windowed-word-count"))
-    ));
-
-    Properties consumerConfig = new Properties();
-    consumerConfig.put(ConsumerConfig.BOOTSTRAP_SERVERS_CONFIG, CLUSTER.bootstrapServers());
-    consumerConfig.put(ConsumerConfig.KEY_DESERIALIZER_CLASS_CONFIG, ByteArrayDeserializer.class);
-    consumerConfig.put(ConsumerConfig.VALUE_DESERIALIZER_CLASS_CONFIG, ByteArrayDeserializer.class);
-    consumerConfig.put(ConsumerConfig.GROUP_ID_CONFIG, "wait-for-output-consumer");
-    consumerConfig.put(ConsumerConfig.AUTO_OFFSET_RESET_CONFIG, "earliest");
-    IntegrationTestUtils.waitUntilMinKeyValueRecordsReceived(consumerConfig, WORD_COUNT_OUTPUT, inputValues.size());
-    IntegrationTestUtils.waitUntilMinKeyValueRecordsReceived(consumerConfig, WINDOWED_WORD_COUNT_OUTPUT, inputValues.size());
-
-    // Fetch all key-value pairs from the word-count store
-    final Invocation.Builder allRequest = client
-      .target(baseUrl + "/keyvalues/word-count/all")
-      .request(MediaType.APPLICATION_JSON_TYPE);
-
-    final List<KeyValueBean> allValues = Arrays.asList(
-      new KeyValueBean("all", 1L),
-      new KeyValueBean("hello", 2L),
-      new KeyValueBean("kafka", 2L),
-      new KeyValueBean("lead", 1L),
-      new KeyValueBean("streams", 3L),
-      new KeyValueBean("to", 1L),
-      new KeyValueBean("world", 3L));
-    final List<KeyValueBean> all = fetchRangeOfValues(allRequest, allValues);
-    assertThat(all, equalTo(allValues));
-
-    // Fetch a range of key-value pairs from the word-count store
-    final List<KeyValueBean> expectedRange = Arrays.asList(
-      new KeyValueBean("all", 1L),
-      new KeyValueBean("hello", 2L),
-      new KeyValueBean("kafka", 2L));
-
-    final Invocation.Builder request = client
-      .target(baseUrl + "/keyvalues/word-count/range/all/kafka")
-      .request(MediaType.APPLICATION_JSON_TYPE);
-    final List<KeyValueBean> range = fetchRangeOfValues(request, expectedRange);
-
-    assertThat(range, equalTo(expectedRange));
-
-    // Find the instance of the Kafka Streams application that would have the key hello
-    Invocation.Builder builder = client
-      .target(baseUrl + "/instance/word-count/hello")
-      .request(MediaType.APPLICATION_JSON_TYPE);
-    final HostStoreInfo hostWithHelloKey = getWithRetries(builder, HostStoreInfo.class, 5);
-
-    // Fetch the value for the key hello from the instance.
-    builder = client
-      .target(
-        "http://" + hostWithHelloKey.getHost() +
-        ":" + hostWithHelloKey.getPort() +
-        "/state/keyvalue/word-count/hello")
-      .request(MediaType.APPLICATION_JSON_TYPE);
-    final KeyValueBean result = getWithRetries(builder, KeyValueBean.class, 5);
-
-    assertThat(result, equalTo(new KeyValueBean("hello", 2L)));
-
-    // fetch windowed values for a key
-
-    builder = client
-      .target(baseUrl + "/windowed/windowed-word-count/streams/0/" + System.currentTimeMillis())
-      .request(MediaType.APPLICATION_JSON_TYPE);
-    final List<KeyValueBean> windowedResult = MicroserviceTestUtils.getWithRetries(builder, new GenericType<List<KeyValueBean>>() {}, 5);
-
-    assertThat(windowedResult.size(), equalTo(1));
-    final KeyValueBean keyValueBean = windowedResult.get(0);
-    assertTrue(keyValueBean.getKey().startsWith("streams"));
-    assertThat(keyValueBean.getValue(), equalTo(3L));
->>>>>>> b6439e7a
   }
 
   /**
@@ -567,12 +414,12 @@
    * for the group to stabilize and all stores/instances to be available
    */
   private List<HostStoreInfo> fetchHostInfo(Invocation.Builder request) throws InterruptedException {
-    List<HostStoreInfo> hostStoreInfo = MicroserviceTestUtils.getWithRetries(request, new GenericType<List<HostStoreInfo>>(){}, 5);
+    List<HostStoreInfo> hostStoreInfo = getWithRetries(request, new GenericType<List<HostStoreInfo>>(){}, 5);
     final long until = System.currentTimeMillis() + 60000L;
     while (hostStoreInfo.isEmpty() ||
            hostStoreInfo.get(0).getStoreNames().size() != 2 && System.currentTimeMillis() < until) {
       Thread.sleep(10);
-      hostStoreInfo = MicroserviceTestUtils.getWithRetries(request, new GenericType<List<HostStoreInfo>>() {}, 5);
+      hostStoreInfo = getWithRetries(request, new GenericType<List<HostStoreInfo>>() {}, 5);
     }
     return hostStoreInfo;
   }
@@ -583,7 +430,7 @@
     final long timeout = System.currentTimeMillis() + 10000L;
     while (!results.containsAll(expectedResults) && System.currentTimeMillis() < timeout) {
       try {
-        results = MicroserviceTestUtils.getWithRetries(request, new GenericType<List<KeyValueBean>>() {}, 5);
+        results = getWithRetries(request, new GenericType<List<KeyValueBean>>() {}, 5);
       } catch (NotFoundException e) {
         //
       }
@@ -594,14 +441,8 @@
 
   private Properties createStreamConfig(final String bootStrap,
                                         final int port,
-<<<<<<< HEAD
                                         final String stateDir,
-                                        final String host)
-      throws
-      IOException {
-=======
-                                        final String stateDir) throws IOException {
->>>>>>> b6439e7a
+                                        final String host) throws IOException {
     Properties streamsConfiguration = new Properties();
     // Give the Streams application a unique name.  The name must be unique in the Kafka cluster
     // against which the application is run.
