/*
 * Copyright Confluent Inc.
 *
 * Licensed under the Apache License, Version 2.0 (the "License");
 * you may not use this file except in compliance with the License.
 * You may obtain a copy of the License at
 *
 *    http://www.apache.org/licenses/LICENSE-2.0
 *
 * Unless required by applicable law or agreed to in writing, software
 * distributed under the License is distributed on an "AS IS" BASIS,
 * WITHOUT WARRANTIES OR CONDITIONS OF ANY KIND, either express or implied.
 * See the License for the specific language governing permissions and
 * limitations under the License.
 */
package io.confluent.examples.streams.interactivequeries.kafkamusic;

import io.confluent.examples.streams.avro.PlayEvent;
import io.confluent.examples.streams.avro.Song;
import io.confluent.examples.streams.kafka.EmbeddedSingleNodeKafkaCluster;
import io.confluent.examples.streams.microservices.util.MicroserviceTestUtils;
import io.confluent.kafka.serializers.AbstractKafkaAvroSerDeConfig;
import io.confluent.kafka.streams.serdes.avro.SpecificAvroSerializer;
import org.apache.kafka.clients.producer.KafkaProducer;
import org.apache.kafka.clients.producer.ProducerConfig;
import org.apache.kafka.clients.producer.ProducerRecord;
import org.apache.kafka.common.serialization.LongSerializer;
import org.apache.kafka.common.serialization.Serdes;
import org.apache.kafka.streams.KafkaStreams;
import org.apache.kafka.streams.state.HostInfo;
import org.apache.kafka.streams.state.QueryableStoreTypes;
import org.apache.kafka.streams.state.ReadOnlyKeyValueStore;
import org.apache.kafka.streams.state.StreamsMetadata;
import org.apache.kafka.test.TestUtils;
import org.junit.After;
import org.junit.BeforeClass;
import org.junit.ClassRule;
import org.junit.Test;
import org.slf4j.Logger;
import org.slf4j.LoggerFactory;

import javax.ws.rs.client.Client;
import javax.ws.rs.client.ClientBuilder;
import javax.ws.rs.client.Invocation;
import javax.ws.rs.core.GenericType;
import javax.ws.rs.core.MediaType;
import java.io.BufferedReader;
import java.io.InputStream;
import java.io.InputStreamReader;
import java.util.ArrayList;
import java.util.Arrays;
import java.util.Collections;
import java.util.List;
import java.util.Map;
import java.util.Properties;
import java.util.function.IntFunction;
import java.util.stream.Collectors;
import java.util.stream.IntStream;

import static io.confluent.examples.streams.interactivequeries.WordCountInteractiveQueriesExampleTest.randomFreeLocalPort;
import static java.nio.charset.StandardCharsets.UTF_8;
import static junit.framework.TestCase.fail;
import static org.hamcrest.CoreMatchers.is;
import static org.hamcrest.MatcherAssert.assertThat;

/**
 * End-to-end integration test for {@link KafkaMusicExample}. Demonstrates
 * how you can programmatically query the REST API exposed by {@link MusicPlaysRestService}
 */
public class KafkaMusicExampleTest {

  @ClassRule
  public static final EmbeddedSingleNodeKafkaCluster CLUSTER = new EmbeddedSingleNodeKafkaCluster();
  private static final int MAX_WAIT_MS = 30000;
  private KafkaStreams streams;
  private MusicPlaysRestService restProxy;
  private int appServerPort;
  private static final List<Song> songs = new ArrayList<>();
  private static final Logger log = LoggerFactory.getLogger(KafkaMusicExampleTest.class);
  
  @BeforeClass
  public static void createTopicsAndProduceDataToInputTopics() throws Exception {
    CLUSTER.createTopic(KafkaMusicExample.PLAY_EVENTS);
    CLUSTER.createTopic(KafkaMusicExample.SONG_FEED);
    // these topics initialized just to avoid some rebalances.
    // they would normally be created by KafkaStreams.
    CLUSTER.createTopic("kafka-music-charts-song-play-count-changelog");
    CLUSTER.createTopic("kafka-music-charts-song-play-count-repartition");
    CLUSTER.createTopic("kafka-music-charts-top-five-songs-by-genre-changelog");
    CLUSTER.createTopic("kafka-music-charts-top-five-songs-by-genre-repartition");
    CLUSTER.createTopic("kafka-music-charts-top-five-songs-changelog");
    CLUSTER.createTopic("kafka-music-charts-top-five-songs-repartition");
    CLUSTER.createTopic("kafka-music-charts-KSTREAM-MAP-0000000004-repartition");
  
    // Read comma-delimited file of songs into Array
    final String SONGFILENAME= "song_source.csv";
    final InputStream inputStream = KafkaMusicExample.class.getClassLoader().getResourceAsStream(SONGFILENAME);
    final InputStreamReader streamReader = new InputStreamReader(inputStream, UTF_8);
    try (final BufferedReader br = new BufferedReader(streamReader)) {
      String line = null;
      while ((line = br.readLine()) != null) {
        final String[] values = line.split(",");
        final Song newSong = new Song(Long.parseLong(values[0]), values[1], values[2], values[3], values[4]);
        songs.add(newSong);
      }
    }
    
    // Produce sample data to the input topic before the tests starts.
    final Properties props = new Properties();
    props.put(ProducerConfig.BOOTSTRAP_SERVERS_CONFIG, CLUSTER.bootstrapServers());
  
    final Map<String, String> serdeConfig = Collections.singletonMap(
        AbstractKafkaAvroSerDeConfig.SCHEMA_REGISTRY_URL_CONFIG, CLUSTER.schemaRegistryUrl());
  
    final SpecificAvroSerializer<PlayEvent> playEventSerializer = new SpecificAvroSerializer<>();
    playEventSerializer.configure(serdeConfig, false);
  
    final SpecificAvroSerializer<Song> songSerializer = new SpecificAvroSerializer<>();
    songSerializer.configure(serdeConfig, false);
  
    final KafkaProducer<String, PlayEvent> playEventProducer = new KafkaProducer<>(props,
                                                                                   Serdes.String() .serializer(),
                                                                                   playEventSerializer);
  
    final KafkaProducer<Long, Song> songProducer = new KafkaProducer<>(props,
                                                                       new LongSerializer(),
                                                                       songSerializer);
  
    songs.forEach(song -> songProducer.send(
        new ProducerRecord<Long, Song>(KafkaMusicExample.SONG_FEED,
                                       song.getId(),
                                       song)));

    songProducer.flush();
    songProducer.close();

    // create the play events we can use for charting
    sendPlayEvents(6, songs.get(0), playEventProducer);
    sendPlayEvents(5, songs.get(1), playEventProducer);
    sendPlayEvents(4, songs.get(2), playEventProducer);
    sendPlayEvents(3, songs.get(3), playEventProducer);
    sendPlayEvents(2, songs.get(4), playEventProducer);
    sendPlayEvents(1, songs.get(5), playEventProducer);

    sendPlayEvents(6, songs.get(6), playEventProducer);
    sendPlayEvents(5, songs.get(7), playEventProducer);
    sendPlayEvents(4, songs.get(8), playEventProducer);
    sendPlayEvents(3, songs.get(9), playEventProducer);
    sendPlayEvents(2, songs.get(10), playEventProducer);
    sendPlayEvents(1, songs.get(11), playEventProducer);

    playEventProducer.close();
  }

<<<<<<< HEAD
  private void createStreams(final String host) throws Exception {
    appServerPort = randomFreeLocalPort();
    streams = KafkaMusicExample.createChartsStreams(CLUSTER.bootstrapServers(),
                                                    CLUSTER.schemaRegistryUrl(),
                                                    appServerPort,
                                                    TestUtils.tempDirectory().getPath(),
                                                    host);
    int count = 0;
    final int maxTries = 3;
    while (count <= maxTries) {
      try {
        // Starts the Rest Service on the provided host:port
        restProxy = KafkaMusicExample.startRestProxy(streams, new HostInfo(host, appServerPort));
      } catch (final Exception ex) {
        log.error("Could not start Rest Service due to: " + ex.toString());
=======

    streams.start();

    // wait until the StreamsMetadata is available as this indicates that
    // KafkaStreams initialization has occurred
    TestUtils.waitForCondition(
        () -> !StreamsMetadata.NOT_AVAILABLE.equals(streams.allMetadataForStore(KafkaMusicExample.TOP_FIVE_SONGS_STORE)),
        MAX_WAIT_MS,
        "StreamsMetadata should be available");

    final String baseUrl = "http://localhost:" + appServerPort + "/kafka-music";
    final Client client = ClientBuilder.newClient();

    // Wait until the all-songs state store has some data in it
    TestUtils.waitForCondition(() -> {
      final ReadOnlyKeyValueStore<Long, Song> songsStore;
      try {
        songsStore = streams.store(KafkaMusicExample.ALL_SONGS, QueryableStoreTypes.keyValueStore());
        return songsStore.all().hasNext();
      } catch (Exception e) {
        e.printStackTrace();
        return false;
>>>>>>> b6439e7a
      }
      count++;
    }
  }

  @After
  public void shutdown() throws Exception {
    try {
      restProxy.stop();
    } catch (final Exception e) {
      log.error(String.format("Error while stopping restproxy: %s",e.getMessage()));
    }
    streams.close();
  }

  @Test
  public void shouldCreateChartsAndAccessThemViaInteractiveQueries() throws Exception {
    final String host = "localhost";
    createStreams(host);
    streams.start();

<<<<<<< HEAD
    if (restProxy != null) {
      // wait until the StreamsMetadata is available as this indicates that
      // KafkaStreams initialization has occurred
      TestUtils.waitForCondition(() -> !StreamsMetadata.NOT_AVAILABLE.equals(streams.allMetadataForStore(KafkaMusicExample.TOP_FIVE_SONGS_STORE)),
                                 MAX_WAIT_MS,
                                 "StreamsMetadata should be available");
      final String baseUrl = "http://" + host + ":" + appServerPort + "/kafka-music";
      final Client client = ClientBuilder.newClient();
  
      // Wait until the all-songs state store has some data in it
      TestUtils.waitForCondition(() -> {
        final ReadOnlyKeyValueStore<Long, Song>
            songsStore;
        try {
          songsStore =
              streams.store(KafkaMusicExample.ALL_SONGS, QueryableStoreTypes.<Long, Song>keyValueStore());
          return songsStore.all().hasNext();
        } catch (Exception e) {
          return false;
        }
      }, MAX_WAIT_MS, KafkaMusicExample.ALL_SONGS + " should be non-empty");
  
      final IntFunction<SongPlayCountBean> intFunction = index -> {
        final Song song = songs.get(index);
        return songCountPlayBean(song, 6L - (index % 6));
      };
  
      // Verify that the charts are as expected
      verifyChart(baseUrl + "/charts/genre/punk",
                  client,
                  IntStream.range(0, 5).mapToObj(intFunction).collect(Collectors.toList()));
  
      verifyChart(baseUrl + "/charts/genre/hip hop",
                  client,
                  IntStream.range(6, 11).mapToObj(intFunction).collect(Collectors.toList()));
  
      verifyChart(baseUrl + "/charts/top-five",
                  client,
                  Arrays.asList(songCountPlayBean(songs.get(0), 6L),
                                songCountPlayBean(songs.get(6), 6L),
                                songCountPlayBean(songs.get(1), 5L),
                                songCountPlayBean(songs.get(7), 5L),
                                songCountPlayBean(songs.get(2), 4L)
                                )
                  );
  
    } else {
      fail("Should fail demonstrating InteractiveQueries as the Rest Service failed to start.");
    }
  }

  @Test
  public void shouldDemonstrateInteractiveQueriesOnAnyValidHost() throws Exception {
    final String host = "127.10.10.10";
    createStreams(host);
    streams.start();
  
    if (restProxy != null) {
      // wait until the StreamsMetadata is available as this indicates that
      // KafkaStreams initialization has occurred
      TestUtils.waitForCondition(() -> !StreamsMetadata.NOT_AVAILABLE.equals(streams.allMetadataForStore(KafkaMusicExample.TOP_FIVE_SONGS_STORE)),
                                 MAX_WAIT_MS,
                                 "StreamsMetadata should be available");
  
      final String baseUrl = "http://" + host + ":" + appServerPort + "/kafka-music";
      final Client client = ClientBuilder.newClient();
  
      // Wait until the all-songs state store has some data in it
      TestUtils.waitForCondition(() -> {
        final ReadOnlyKeyValueStore<Long, Song>
            songsStore;
        try {
          songsStore =
              streams.store(KafkaMusicExample.ALL_SONGS, QueryableStoreTypes.<Long, Song>keyValueStore());
          return songsStore.all().hasNext();
        } catch (Exception e) {
          return false;
        }
      }, MAX_WAIT_MS, KafkaMusicExample.ALL_SONGS + " should be non-empty");
  
      final IntFunction<SongPlayCountBean> intFunction = index -> {
        final Song song = songs.get(index);
        return songCountPlayBean(song, 6L - (index % 6));
      };
  
      // Verify that the charts are as expected
      verifyChart(baseUrl + "/charts/genre/punk",
                  client,
                  IntStream.range(0, 5).mapToObj(intFunction).collect(Collectors.toList()));
  
      verifyChart(baseUrl + "/charts/genre/hip hop",
                  client,
                  IntStream.range(6, 11).mapToObj(intFunction).collect(Collectors.toList()));
  
      verifyChart(baseUrl + "/charts/top-five",
                  client,
                  Arrays.asList(songCountPlayBean(songs.get(0), 6L),
                                songCountPlayBean(songs.get(6), 6L),
                                songCountPlayBean(songs.get(1), 5L),
                                songCountPlayBean(songs.get(7), 5L),
                                songCountPlayBean(songs.get(2), 4L)
                                )
                  );
  
    } else {
      fail("Should fail demonstrating InteractiveQueries on any valid host as the Rest Service failed to start.");
    }
=======
    verifyChart(baseUrl + "/charts/top-five",
                client,
                Arrays.asList(songCountPlayBean(songs.get(0), 6L),
                              songCountPlayBean(songs.get(6), 6L),
                              songCountPlayBean(songs.get(1), 5L),
                              songCountPlayBean(songs.get(7), 5L),
                              songCountPlayBean(songs.get(2), 4L)
                              )
                );
>>>>>>> b6439e7a
  }

  private SongPlayCountBean songCountPlayBean(final Song song, final long plays) {
    return new SongPlayCountBean(song.getArtist(),
                                 song.getAlbum(),
                                 song.getName(),
                                 plays);
  }

  private void verifyChart(final String url,
                           final Client client,
                           final List<SongPlayCountBean> expectedChart) throws InterruptedException {
    final Invocation.Builder genreChartRequest = client
        .target(url)
        .request(MediaType.APPLICATION_JSON_TYPE);

    // Wait until we have 5 items available in the chart
    TestUtils.waitForCondition(() -> {
      try {
        final List<SongPlayCountBean> chart = MicroserviceTestUtils.getWithRetries(
            genreChartRequest,
            new GenericType<List<SongPlayCountBean>>() {},
            0);
        System.err.println(chart.size());
        return chart.size() == 5;
      } catch (Exception e) {
        e.printStackTrace();
        return false;
      }
    }, MAX_WAIT_MS, "chart should have 5 items");

    final List<SongPlayCountBean> chart = MicroserviceTestUtils.getWithRetries(
        genreChartRequest,
        new GenericType<List<SongPlayCountBean>>() {},
        3);
    assertThat(chart, is(expectedChart));
  }

  private static void sendPlayEvents(final int count,
                                     final Song song,
                                     final KafkaProducer<String, PlayEvent> producer) {
    for (int i = 0; i < count; i++) {
      producer.send(new ProducerRecord<>(
          KafkaMusicExample.PLAY_EVENTS,
          "UK",
          new PlayEvent(song.getId(), 60000L)));
    }
    producer.flush();
  }

}<|MERGE_RESOLUTION|>--- conflicted
+++ resolved
@@ -152,7 +152,6 @@
     playEventProducer.close();
   }
 
-<<<<<<< HEAD
   private void createStreams(final String host) throws Exception {
     appServerPort = randomFreeLocalPort();
     streams = KafkaMusicExample.createChartsStreams(CLUSTER.bootstrapServers(),
@@ -168,37 +167,13 @@
         restProxy = KafkaMusicExample.startRestProxy(streams, new HostInfo(host, appServerPort));
       } catch (final Exception ex) {
         log.error("Could not start Rest Service due to: " + ex.toString());
-=======
-
-    streams.start();
-
-    // wait until the StreamsMetadata is available as this indicates that
-    // KafkaStreams initialization has occurred
-    TestUtils.waitForCondition(
-        () -> !StreamsMetadata.NOT_AVAILABLE.equals(streams.allMetadataForStore(KafkaMusicExample.TOP_FIVE_SONGS_STORE)),
-        MAX_WAIT_MS,
-        "StreamsMetadata should be available");
-
-    final String baseUrl = "http://localhost:" + appServerPort + "/kafka-music";
-    final Client client = ClientBuilder.newClient();
-
-    // Wait until the all-songs state store has some data in it
-    TestUtils.waitForCondition(() -> {
-      final ReadOnlyKeyValueStore<Long, Song> songsStore;
-      try {
-        songsStore = streams.store(KafkaMusicExample.ALL_SONGS, QueryableStoreTypes.keyValueStore());
-        return songsStore.all().hasNext();
-      } catch (Exception e) {
-        e.printStackTrace();
-        return false;
->>>>>>> b6439e7a
       }
       count++;
     }
   }
 
   @After
-  public void shutdown() throws Exception {
+  public void shutdown() {
     try {
       restProxy.stop();
     } catch (final Exception e) {
@@ -213,25 +188,24 @@
     createStreams(host);
     streams.start();
 
-<<<<<<< HEAD
     if (restProxy != null) {
       // wait until the StreamsMetadata is available as this indicates that
       // KafkaStreams initialization has occurred
-      TestUtils.waitForCondition(() -> !StreamsMetadata.NOT_AVAILABLE.equals(streams.allMetadataForStore(KafkaMusicExample.TOP_FIVE_SONGS_STORE)),
-                                 MAX_WAIT_MS,
-                                 "StreamsMetadata should be available");
+      TestUtils.waitForCondition(
+        () -> !StreamsMetadata.NOT_AVAILABLE.equals(streams.allMetadataForStore(KafkaMusicExample.TOP_FIVE_SONGS_STORE)),
+        MAX_WAIT_MS,
+        "StreamsMetadata should be available");
       final String baseUrl = "http://" + host + ":" + appServerPort + "/kafka-music";
       final Client client = ClientBuilder.newClient();
   
       // Wait until the all-songs state store has some data in it
       TestUtils.waitForCondition(() -> {
-        final ReadOnlyKeyValueStore<Long, Song>
-            songsStore;
+        final ReadOnlyKeyValueStore<Long, Song> songsStore;
         try {
-          songsStore =
-              streams.store(KafkaMusicExample.ALL_SONGS, QueryableStoreTypes.<Long, Song>keyValueStore());
+          songsStore = streams.store(KafkaMusicExample.ALL_SONGS, QueryableStoreTypes.keyValueStore());
           return songsStore.all().hasNext();
         } catch (Exception e) {
+          e.printStackTrace();
           return false;
         }
       }, MAX_WAIT_MS, KafkaMusicExample.ALL_SONGS + " should be non-empty");
@@ -287,7 +261,7 @@
             songsStore;
         try {
           songsStore =
-              streams.store(KafkaMusicExample.ALL_SONGS, QueryableStoreTypes.<Long, Song>keyValueStore());
+              streams.store(KafkaMusicExample.ALL_SONGS, QueryableStoreTypes.keyValueStore());
           return songsStore.all().hasNext();
         } catch (Exception e) {
           return false;
@@ -321,17 +295,6 @@
     } else {
       fail("Should fail demonstrating InteractiveQueries on any valid host as the Rest Service failed to start.");
     }
-=======
-    verifyChart(baseUrl + "/charts/top-five",
-                client,
-                Arrays.asList(songCountPlayBean(songs.get(0), 6L),
-                              songCountPlayBean(songs.get(6), 6L),
-                              songCountPlayBean(songs.get(1), 5L),
-                              songCountPlayBean(songs.get(7), 5L),
-                              songCountPlayBean(songs.get(2), 4L)
-                              )
-                );
->>>>>>> b6439e7a
   }
 
   private SongPlayCountBean songCountPlayBean(final Song song, final long plays) {
@@ -345,8 +308,8 @@
                            final Client client,
                            final List<SongPlayCountBean> expectedChart) throws InterruptedException {
     final Invocation.Builder genreChartRequest = client
-        .target(url)
-        .request(MediaType.APPLICATION_JSON_TYPE);
+      .target(url)
+      .request(MediaType.APPLICATION_JSON_TYPE);
 
     // Wait until we have 5 items available in the chart
     TestUtils.waitForCondition(() -> {
@@ -364,9 +327,9 @@
     }, MAX_WAIT_MS, "chart should have 5 items");
 
     final List<SongPlayCountBean> chart = MicroserviceTestUtils.getWithRetries(
-        genreChartRequest,
-        new GenericType<List<SongPlayCountBean>>() {},
-        3);
+      genreChartRequest,
+      new GenericType<List<SongPlayCountBean>>() {},
+      5);
     assertThat(chart, is(expectedChart));
   }
 
