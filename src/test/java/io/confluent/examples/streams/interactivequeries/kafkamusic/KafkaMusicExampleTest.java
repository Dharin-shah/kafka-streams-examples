/*
 * Copyright Confluent Inc.
 *
 * Licensed under the Apache License, Version 2.0 (the "License");
 * you may not use this file except in compliance with the License.
 * You may obtain a copy of the License at
 *
 *    http://www.apache.org/licenses/LICENSE-2.0
 *
 * Unless required by applicable law or agreed to in writing, software
 * distributed under the License is distributed on an "AS IS" BASIS,
 * WITHOUT WARRANTIES OR CONDITIONS OF ANY KIND, either express or implied.
 * See the License for the specific language governing permissions and
 * limitations under the License.
 */
package io.confluent.examples.streams.interactivequeries.kafkamusic;

import io.confluent.examples.streams.avro.PlayEvent;
import io.confluent.examples.streams.avro.Song;
import io.confluent.examples.streams.kafka.EmbeddedSingleNodeKafkaCluster;
import io.confluent.kafka.serializers.AbstractKafkaAvroSerDeConfig;
import io.confluent.kafka.streams.serdes.avro.SpecificAvroSerializer;
import org.apache.kafka.clients.producer.KafkaProducer;
import org.apache.kafka.clients.producer.ProducerConfig;
import org.apache.kafka.clients.producer.ProducerRecord;
import org.apache.kafka.common.serialization.LongSerializer;
import org.apache.kafka.common.serialization.Serdes;
import org.apache.kafka.streams.KafkaStreams;
import org.apache.kafka.streams.state.HostInfo;
import org.apache.kafka.streams.state.QueryableStoreTypes;
import org.apache.kafka.streams.state.ReadOnlyKeyValueStore;
import org.apache.kafka.streams.state.StreamsMetadata;
import org.apache.kafka.test.TestUtils;
import org.junit.After;
import org.junit.BeforeClass;
import org.junit.ClassRule;
import org.junit.Test;
import org.slf4j.Logger;
import org.slf4j.LoggerFactory;

import javax.ws.rs.client.Client;
import javax.ws.rs.client.ClientBuilder;
import javax.ws.rs.client.Invocation;
import javax.ws.rs.core.GenericType;
import javax.ws.rs.core.MediaType;
import java.io.BufferedReader;
import java.io.InputStream;
import java.io.InputStreamReader;
import java.util.ArrayList;
import java.util.Arrays;
import java.util.Collections;
import java.util.List;
import java.util.Map;
import java.util.Properties;
import java.util.concurrent.atomic.AtomicBoolean;
import java.util.function.IntFunction;
import java.util.stream.Collectors;
import java.util.stream.IntStream;

import static io.confluent.examples.streams.interactivequeries.WordCountInteractiveQueriesExampleTest.randomFreeLocalPort;
import static java.nio.charset.StandardCharsets.UTF_8;
import static junit.framework.TestCase.fail;
import static org.hamcrest.CoreMatchers.is;
import static org.hamcrest.MatcherAssert.assertThat;

/**
 * End-to-end integration test for {@link KafkaMusicExample}. Demonstrates
 * how you can programmatically query the REST API exposed by {@link MusicPlaysRestService}
 */
public class KafkaMusicExampleTest {

  @ClassRule
  public static final EmbeddedSingleNodeKafkaCluster CLUSTER = new EmbeddedSingleNodeKafkaCluster();
  private static final int MAX_WAIT_MS = 30000;
  private KafkaStreams streams;
  private MusicPlaysRestService restProxy;
  private int appServerPort;
  private static final List<Song> songs = new ArrayList<>();
  private static final Logger log = LoggerFactory.getLogger(KafkaMusicExampleTest.class);
  
  @BeforeClass
  public static void createTopicsAndProduceDataToInputTopics() throws Exception {
    CLUSTER.createTopic(KafkaMusicExample.PLAY_EVENTS);
    CLUSTER.createTopic(KafkaMusicExample.SONG_FEED);
    // these topics initialized just to avoid some rebalances.
    // they would normally be created by KafkaStreams.
    CLUSTER.createTopic("kafka-music-charts-song-play-count-changelog");
    CLUSTER.createTopic("kafka-music-charts-song-play-count-repartition");
    CLUSTER.createTopic("kafka-music-charts-top-five-songs-by-genre-changelog");
    CLUSTER.createTopic("kafka-music-charts-top-five-songs-by-genre-repartition");
    CLUSTER.createTopic("kafka-music-charts-top-five-songs-changelog");
    CLUSTER.createTopic("kafka-music-charts-top-five-songs-repartition");
    CLUSTER.createTopic("kafka-music-charts-KSTREAM-MAP-0000000004-repartition");
  
    // Read comma-delimited file of songs into Array
    final String SONGFILENAME= "song_source.csv";
    final InputStream inputStream = KafkaMusicExample.class.getClassLoader().getResourceAsStream(SONGFILENAME);
    final InputStreamReader streamReader = new InputStreamReader(inputStream, UTF_8);
    try (final BufferedReader br = new BufferedReader(streamReader)) {
      String line = null;
      while ((line = br.readLine()) != null) {
        final String[] values = line.split(",");
        final Song newSong = new Song(Long.parseLong(values[0]), values[1], values[2], values[3], values[4]);
        songs.add(newSong);
      }
    }
    
    // Produce sample data to the input topic before the tests starts.
    final Properties props = new Properties();
    props.put(ProducerConfig.BOOTSTRAP_SERVERS_CONFIG, CLUSTER.bootstrapServers());
  
    final Map<String, String> serdeConfig = Collections.singletonMap(
        AbstractKafkaAvroSerDeConfig.SCHEMA_REGISTRY_URL_CONFIG, CLUSTER.schemaRegistryUrl());
  
    final SpecificAvroSerializer<PlayEvent> playEventSerializer = new SpecificAvroSerializer<>();
    playEventSerializer.configure(serdeConfig, false);
  
    final SpecificAvroSerializer<Song> songSerializer = new SpecificAvroSerializer<>();
    songSerializer.configure(serdeConfig, false);
  
    final KafkaProducer<String, PlayEvent> playEventProducer = new KafkaProducer<>(props,
                                                                                   Serdes.String() .serializer(),
                                                                                   playEventSerializer);
  
    final KafkaProducer<Long, Song> songProducer = new KafkaProducer<>(props,
                                                                       new LongSerializer(),
                                                                       songSerializer);
  
    songs.forEach(song -> songProducer.send(
        new ProducerRecord<Long, Song>(KafkaMusicExample.SONG_FEED,
                                       song.getId(),
                                       song)));

    songProducer.flush();
    songProducer.close();

    // create the play events we can use for charting
    sendPlayEvents(6, songs.get(0), playEventProducer);
    sendPlayEvents(5, songs.get(1), playEventProducer);
    sendPlayEvents(4, songs.get(2), playEventProducer);
    sendPlayEvents(3, songs.get(3), playEventProducer);
    sendPlayEvents(2, songs.get(4), playEventProducer);
    sendPlayEvents(1, songs.get(5), playEventProducer);

    sendPlayEvents(6, songs.get(6), playEventProducer);
    sendPlayEvents(5, songs.get(7), playEventProducer);
    sendPlayEvents(4, songs.get(8), playEventProducer);
    sendPlayEvents(3, songs.get(9), playEventProducer);
    sendPlayEvents(2, songs.get(10), playEventProducer);
    sendPlayEvents(1, songs.get(11), playEventProducer);

    playEventProducer.close();
  }

<<<<<<< HEAD

    streams.start();

    // wait until the StreamsMetadata is available as this indicates that
    // KafkaStreams initialization has occurred
    TestUtils.waitForCondition(() -> !StreamsMetadata.NOT_AVAILABLE.equals(streams.allMetadataForStore(KafkaMusicExample.TOP_FIVE_SONGS_STORE)),
                               MAX_WAIT_MS,
                               "StreamsMetadata should be available");

    final String baseUrl = "http://localhost:" + appServerPort + "/kafka-music";
    final Client client = ClientBuilder.newClient();

    // Wait until the all-songs state store has some data in it
    TestUtils.waitForCondition(() -> {
      try {
        final ReadOnlyKeyValueStore<String, KafkaMusicExample.TopFiveSongs> topFiveStore = streams.store(
            KafkaMusicExample.TOP_FIVE_SONGS_STORE,
            QueryableStoreTypes.keyValueStore());
        final ReadOnlyKeyValueStore<String, KafkaMusicExample.TopFiveSongs> topFiveByGenreStore = streams.store(
            KafkaMusicExample.TOP_FIVE_SONGS_BY_GENRE_STORE,
            QueryableStoreTypes.keyValueStore());

        final AtomicBoolean found = new AtomicBoolean(false);
        topFiveStore.get("all").iterator().forEachRemaining(
            (kv) -> {
              if (!found.get()) {
                 found.set(kv.getSongId() == 8 && kv.getPlays() == 5);
              }
            }
        );

        final AtomicBoolean foundByGenre1 = new AtomicBoolean(false);
        topFiveByGenreStore.get("punk").iterator().forEachRemaining(
            (kv) -> {
              if (!foundByGenre1.get()) {
                foundByGenre1.set(kv.getSongId() == 5 && kv.getPlays() == 2);
              }
            }
        );

        final AtomicBoolean foundByGenre2 = new AtomicBoolean(false);
        topFiveByGenreStore.get("hip hop").iterator().forEachRemaining(
            (kv) -> {
              if (!foundByGenre2.get()) {
                foundByGenre2.set(kv.getSongId() == 11 && kv.getPlays() == 2);
              }
            }
        );

        return found.get() && foundByGenre1.get() && foundByGenre2.get();
      } catch (Exception e) {
        return false;
=======
  private void createStreams(final String host) throws Exception {
    appServerPort = randomFreeLocalPort();
    streams = KafkaMusicExample.createChartsStreams(CLUSTER.bootstrapServers(),
                                                    CLUSTER.schemaRegistryUrl(),
                                                    appServerPort,
                                                    TestUtils.tempDirectory().getPath(),
                                                    host);
    int count = 0;
    final int maxTries = 3;
    while (count <= maxTries) {
      try {
        // Starts the Rest Service on the provided host:port
        restProxy = KafkaMusicExample.startRestProxy(streams, new HostInfo(host, appServerPort));
      } catch (final Exception ex) {
        log.error("Could not start Rest Service due to: " + ex.toString());
>>>>>>> 370996d8
      }
      count++;
    }
  }

  @After
  public void shutdown() throws Exception {
    try {
      restProxy.stop();
    } catch (final Exception e) {
      log.error(String.format("Error while stopping restproxy: %s",e.getMessage()));
    }
    streams.close();
  }

  @Test
  public void shouldCreateChartsAndAccessThemViaInteractiveQueries() throws Exception {
    final String host = "localhost";
    createStreams(host);
    streams.start();

    if (restProxy != null) {
      // wait until the StreamsMetadata is available as this indicates that
      // KafkaStreams initialization has occurred
      TestUtils.waitForCondition(() -> !StreamsMetadata.NOT_AVAILABLE.equals(streams.allMetadataForStore(KafkaMusicExample.TOP_FIVE_SONGS_STORE)),
                                 MAX_WAIT_MS,
                                 "StreamsMetadata should be available");
      final String baseUrl = "http://" + host + ":" + appServerPort + "/kafka-music";
      final Client client = ClientBuilder.newClient();
  
      // Wait until the all-songs state store has some data in it
      TestUtils.waitForCondition(() -> {
        final ReadOnlyKeyValueStore<Long, Song>
            songsStore;
        try {
          songsStore =
              streams.store(KafkaMusicExample.ALL_SONGS, QueryableStoreTypes.<Long, Song>keyValueStore());
          return songsStore.all().hasNext();
        } catch (Exception e) {
          return false;
        }
      }, MAX_WAIT_MS, KafkaMusicExample.ALL_SONGS + " should be non-empty");
  
      final IntFunction<SongPlayCountBean> intFunction = index -> {
        final Song song = songs.get(index);
        return songCountPlayBean(song, 6L - (index % 6));
      };
  
      // Verify that the charts are as expected
      verifyChart(baseUrl + "/charts/genre/punk",
                  client,
                  IntStream.range(0, 5).mapToObj(intFunction).collect(Collectors.toList()));
  
      verifyChart(baseUrl + "/charts/genre/hip hop",
                  client,
                  IntStream.range(6, 11).mapToObj(intFunction).collect(Collectors.toList()));
  
      verifyChart(baseUrl + "/charts/top-five",
                  client,
                  Arrays.asList(songCountPlayBean(songs.get(0), 6L),
                                songCountPlayBean(songs.get(6), 6L),
                                songCountPlayBean(songs.get(1), 5L),
                                songCountPlayBean(songs.get(7), 5L),
                                songCountPlayBean(songs.get(2), 4L)
                                )
                  );
  
    } else {
      fail("Should fail demonstrating InteractiveQueries as the Rest Service failed to start.");
    }
  }

  @Test
  public void shouldDemonstrateInteractiveQueriesOnAnyValidHost() throws Exception {
    final String host = "127.10.10.10";
    createStreams(host);
    streams.start();
  
    if (restProxy != null) {
      // wait until the StreamsMetadata is available as this indicates that
      // KafkaStreams initialization has occurred
      TestUtils.waitForCondition(() -> !StreamsMetadata.NOT_AVAILABLE.equals(streams.allMetadataForStore(KafkaMusicExample.TOP_FIVE_SONGS_STORE)),
                                 MAX_WAIT_MS,
                                 "StreamsMetadata should be available");
  
      final String baseUrl = "http://" + host + ":" + appServerPort + "/kafka-music";
      final Client client = ClientBuilder.newClient();
  
      // Wait until the all-songs state store has some data in it
      TestUtils.waitForCondition(() -> {
        final ReadOnlyKeyValueStore<Long, Song>
            songsStore;
        try {
          songsStore =
              streams.store(KafkaMusicExample.ALL_SONGS, QueryableStoreTypes.<Long, Song>keyValueStore());
          return songsStore.all().hasNext();
        } catch (Exception e) {
          return false;
        }
      }, MAX_WAIT_MS, KafkaMusicExample.ALL_SONGS + " should be non-empty");
  
      final IntFunction<SongPlayCountBean> intFunction = index -> {
        final Song song = songs.get(index);
        return songCountPlayBean(song, 6L - (index % 6));
      };
  
      // Verify that the charts are as expected
      verifyChart(baseUrl + "/charts/genre/punk",
                  client,
                  IntStream.range(0, 5).mapToObj(intFunction).collect(Collectors.toList()));
  
      verifyChart(baseUrl + "/charts/genre/hip hop",
                  client,
                  IntStream.range(6, 11).mapToObj(intFunction).collect(Collectors.toList()));
  
      verifyChart(baseUrl + "/charts/top-five",
                  client,
                  Arrays.asList(songCountPlayBean(songs.get(0), 6L),
                                songCountPlayBean(songs.get(6), 6L),
                                songCountPlayBean(songs.get(1), 5L),
                                songCountPlayBean(songs.get(7), 5L),
                                songCountPlayBean(songs.get(2), 4L)
                                )
                  );
  
    } else {
      fail("Should fail demonstrating InteractiveQueries on any valid host as the Rest Service failed to start.");
    }
  }

  private SongPlayCountBean songCountPlayBean(final Song song, final long plays) {
    return new SongPlayCountBean(song.getArtist(),
                                 song.getAlbum(),
                                 song.getName(),
                                 plays);
  }

  private void verifyChart(final String url,
                           final Client client,
                           final List<SongPlayCountBean> expectedChart)
      throws InterruptedException {
    final Invocation.Builder genreChartRequest = client.target(url)
        .request(MediaType.APPLICATION_JSON_TYPE);

    // Wait until we have 5 items available in the chart
    TestUtils.waitForCondition(() -> {
      try {
        final List<SongPlayCountBean>
            chart =
            genreChartRequest.get(new GenericType<List<SongPlayCountBean>>() {
            });
        return chart.size() == 5;
      } catch (Exception e) {
        return false;
      }

    }, MAX_WAIT_MS, "chart should have 5 items");


    final List<SongPlayCountBean>
        chart =
        genreChartRequest.get(new GenericType<List<SongPlayCountBean>>() {
        });

    assertThat(chart, is(expectedChart));
  }

  private static void sendPlayEvents(final int count,
                                     final Song song,
                                     final KafkaProducer<String, PlayEvent> producer) {
    for (int i = 0; i < count; i++) {
      producer.send(new ProducerRecord<>(
          KafkaMusicExample.PLAY_EVENTS,
          "UK",
          new PlayEvent(song.getId(), 60000L)));
    }
    producer.flush();
  }

}<|MERGE_RESOLUTION|>--- conflicted
+++ resolved
@@ -52,7 +52,6 @@
 import java.util.List;
 import java.util.Map;
 import java.util.Properties;
-import java.util.concurrent.atomic.AtomicBoolean;
 import java.util.function.IntFunction;
 import java.util.stream.Collectors;
 import java.util.stream.IntStream;
@@ -91,45 +90,45 @@
     CLUSTER.createTopic("kafka-music-charts-top-five-songs-changelog");
     CLUSTER.createTopic("kafka-music-charts-top-five-songs-repartition");
     CLUSTER.createTopic("kafka-music-charts-KSTREAM-MAP-0000000004-repartition");
-  
+
     // Read comma-delimited file of songs into Array
-    final String SONGFILENAME= "song_source.csv";
+    final String SONGFILENAME = "song_source.csv";
     final InputStream inputStream = KafkaMusicExample.class.getClassLoader().getResourceAsStream(SONGFILENAME);
     final InputStreamReader streamReader = new InputStreamReader(inputStream, UTF_8);
     try (final BufferedReader br = new BufferedReader(streamReader)) {
-      String line = null;
+      String line;
       while ((line = br.readLine()) != null) {
         final String[] values = line.split(",");
         final Song newSong = new Song(Long.parseLong(values[0]), values[1], values[2], values[3], values[4]);
         songs.add(newSong);
       }
     }
-    
+
     // Produce sample data to the input topic before the tests starts.
     final Properties props = new Properties();
     props.put(ProducerConfig.BOOTSTRAP_SERVERS_CONFIG, CLUSTER.bootstrapServers());
-  
+
     final Map<String, String> serdeConfig = Collections.singletonMap(
         AbstractKafkaAvroSerDeConfig.SCHEMA_REGISTRY_URL_CONFIG, CLUSTER.schemaRegistryUrl());
-  
+
     final SpecificAvroSerializer<PlayEvent> playEventSerializer = new SpecificAvroSerializer<>();
     playEventSerializer.configure(serdeConfig, false);
-  
+
     final SpecificAvroSerializer<Song> songSerializer = new SpecificAvroSerializer<>();
     songSerializer.configure(serdeConfig, false);
-  
+
     final KafkaProducer<String, PlayEvent> playEventProducer = new KafkaProducer<>(props,
-                                                                                   Serdes.String() .serializer(),
-                                                                                   playEventSerializer);
-  
+        Serdes.String().serializer(),
+        playEventSerializer);
+
     final KafkaProducer<Long, Song> songProducer = new KafkaProducer<>(props,
-                                                                       new LongSerializer(),
-                                                                       songSerializer);
-  
+        new LongSerializer(),
+        songSerializer);
+
     songs.forEach(song -> songProducer.send(
         new ProducerRecord<Long, Song>(KafkaMusicExample.SONG_FEED,
-                                       song.getId(),
-                                       song)));
+            song.getId(),
+            song)));
 
     songProducer.flush();
     songProducer.close();
@@ -152,67 +151,14 @@
     playEventProducer.close();
   }
 
-<<<<<<< HEAD
-
-    streams.start();
-
-    // wait until the StreamsMetadata is available as this indicates that
-    // KafkaStreams initialization has occurred
-    TestUtils.waitForCondition(() -> !StreamsMetadata.NOT_AVAILABLE.equals(streams.allMetadataForStore(KafkaMusicExample.TOP_FIVE_SONGS_STORE)),
-                               MAX_WAIT_MS,
-                               "StreamsMetadata should be available");
-
-    final String baseUrl = "http://localhost:" + appServerPort + "/kafka-music";
-    final Client client = ClientBuilder.newClient();
-
-    // Wait until the all-songs state store has some data in it
-    TestUtils.waitForCondition(() -> {
-      try {
-        final ReadOnlyKeyValueStore<String, KafkaMusicExample.TopFiveSongs> topFiveStore = streams.store(
-            KafkaMusicExample.TOP_FIVE_SONGS_STORE,
-            QueryableStoreTypes.keyValueStore());
-        final ReadOnlyKeyValueStore<String, KafkaMusicExample.TopFiveSongs> topFiveByGenreStore = streams.store(
-            KafkaMusicExample.TOP_FIVE_SONGS_BY_GENRE_STORE,
-            QueryableStoreTypes.keyValueStore());
-
-        final AtomicBoolean found = new AtomicBoolean(false);
-        topFiveStore.get("all").iterator().forEachRemaining(
-            (kv) -> {
-              if (!found.get()) {
-                 found.set(kv.getSongId() == 8 && kv.getPlays() == 5);
-              }
-            }
-        );
-
-        final AtomicBoolean foundByGenre1 = new AtomicBoolean(false);
-        topFiveByGenreStore.get("punk").iterator().forEachRemaining(
-            (kv) -> {
-              if (!foundByGenre1.get()) {
-                foundByGenre1.set(kv.getSongId() == 5 && kv.getPlays() == 2);
-              }
-            }
-        );
-
-        final AtomicBoolean foundByGenre2 = new AtomicBoolean(false);
-        topFiveByGenreStore.get("hip hop").iterator().forEachRemaining(
-            (kv) -> {
-              if (!foundByGenre2.get()) {
-                foundByGenre2.set(kv.getSongId() == 11 && kv.getPlays() == 2);
-              }
-            }
-        );
-
-        return found.get() && foundByGenre1.get() && foundByGenre2.get();
-      } catch (Exception e) {
-        return false;
-=======
+
   private void createStreams(final String host) throws Exception {
     appServerPort = randomFreeLocalPort();
     streams = KafkaMusicExample.createChartsStreams(CLUSTER.bootstrapServers(),
-                                                    CLUSTER.schemaRegistryUrl(),
-                                                    appServerPort,
-                                                    TestUtils.tempDirectory().getPath(),
-                                                    host);
+        CLUSTER.schemaRegistryUrl(),
+        appServerPort,
+        TestUtils.tempDirectory().getPath(),
+        host);
     int count = 0;
     final int maxTries = 3;
     while (count <= maxTries) {
@@ -221,14 +167,13 @@
         restProxy = KafkaMusicExample.startRestProxy(streams, new HostInfo(host, appServerPort));
       } catch (final Exception ex) {
         log.error("Could not start Rest Service due to: " + ex.toString());
->>>>>>> 370996d8
       }
       count++;
     }
   }
 
   @After
-  public void shutdown() throws Exception {
+  public void shutdown() {
     try {
       restProxy.stop();
     } catch (final Exception e) {
@@ -258,7 +203,7 @@
             songsStore;
         try {
           songsStore =
-              streams.store(KafkaMusicExample.ALL_SONGS, QueryableStoreTypes.<Long, Song>keyValueStore());
+              streams.store(KafkaMusicExample.ALL_SONGS, QueryableStoreTypes.keyValueStore());
           return songsStore.all().hasNext();
         } catch (Exception e) {
           return false;
@@ -316,7 +261,7 @@
             songsStore;
         try {
           songsStore =
-              streams.store(KafkaMusicExample.ALL_SONGS, QueryableStoreTypes.<Long, Song>keyValueStore());
+              streams.store(KafkaMusicExample.ALL_SONGS, QueryableStoreTypes.keyValueStore());
           return songsStore.all().hasNext();
         } catch (Exception e) {
           return false;
