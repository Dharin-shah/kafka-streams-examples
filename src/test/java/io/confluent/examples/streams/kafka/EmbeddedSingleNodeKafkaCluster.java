--- conflicted
+++ resolved
@@ -95,7 +95,6 @@
     log.debug("Kafka instance is running at {}, connected to ZooKeeper at {}",
         broker.brokerList(), broker.zookeeperConnect());
 
-<<<<<<< HEAD
     Properties schemaRegistryProps = new Properties();
 
     schemaRegistryProps.put(SchemaRegistryConfig.KAFKASTORE_TIMEOUT_CONFIG, KAFKASTORE_OPERATION_TIMEOUT_MS);
@@ -103,21 +102,6 @@
     schemaRegistryProps.put(SchemaRegistryConfig.KAFKASTORE_INIT_TIMEOUT_CONFIG, KAFKASTORE_INIT_TIMEOUT);
 
     schemaRegistry = new RestApp(0, zookeeperConnect(), KAFKA_SCHEMAS_TOPIC, AVRO_COMPATIBILITY_TYPE, schemaRegistryProps);
-=======
-    // TODO: use this properties when 3.3.2 is released (left intentionally; compare TODO below)
-    // note: this fix only goes to 3.3.x branches---don't merge into 4.x branches; 4.x branches have a different fix
-    // this fix also requires to update pom.xml do depend on schema registry 3.3.2 (test artifact for unit tests only)
-    //Properties schemaRegistryProps = new Properties();
-    //schemaRegistryProps.put(SchemaRegistryConfig.KAFKASTORE_TIMEOUT_CONFIG, KAFKASTORE_OPERATION_TIMEOUT_MS);
-    //schemaRegistryProps.put(SchemaRegistryConfig.DEBUG_CONFIG, KAFKASTORE_DEBUG);
-    //schemaRegistryProps.put(SchemaRegistryConfig.KAFKASTORE_INIT_TIMEOUT_CONFIG, KAFKASTORE_INIT_TIMEOUT);
-
-    schemaRegistry = new RestApp(0, zookeeperConnect(), KAFKA_SCHEMAS_TOPIC, AVRO_COMPATIBILITY_TYPE);
-    // TODO: pass properties to schema registry when 3.3.2 is released (left intentionally; compare TODO above)
-    // note: this fix only goes to 3.3.x branches---don't merge into 4.x branches; 4.x branches have a different fix
-    // this fix also requires to update pom.xml do depend on schema registry 3.3.2 (test artifact for unit tests only)
-    //schemaRegistry.addConfigs(schemaRegistryProps);
->>>>>>> 83ff4119
     schemaRegistry.start();
     running = true;
   }
