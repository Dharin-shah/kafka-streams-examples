/*
 * Copyright Confluent Inc.
 *
 * Licensed under the Apache License, Version 2.0 (the "License");
 * you may not use this file except in compliance with the License.
 * You may obtain a copy of the License at
 *
 *    http://www.apache.org/licenses/LICENSE-2.0
 *
 * Unless required by applicable law or agreed to in writing, software
 * distributed under the License is distributed on an "AS IS" BASIS,
 * WITHOUT WARRANTIES OR CONDITIONS OF ANY KIND, either express or implied.
 * See the License for the specific language governing permissions and
 * limitations under the License.
 */
package io.confluent.examples.streams.kafka;

import io.confluent.examples.streams.zookeeper.ZooKeeperEmbedded;
import io.confluent.kafka.schemaregistry.RestApp;
import io.confluent.kafka.schemaregistry.avro.AvroCompatibilityLevel;
import kafka.server.KafkaConfig$;
import org.junit.rules.ExternalResource;
import org.slf4j.Logger;
import org.slf4j.LoggerFactory;

import java.io.IOException;
import java.util.Properties;

/**
 * Runs an in-memory, "embedded" Kafka cluster with 1 ZooKeeper instance, 1 Kafka broker, and 1
 * Confluent Schema Registry instance.
 */
public class EmbeddedSingleNodeKafkaCluster extends ExternalResource {

  private static final Logger log = LoggerFactory.getLogger(EmbeddedSingleNodeKafkaCluster.class);
  private static final int DEFAULT_BROKER_PORT = 0; // 0 results in a random port being selected
  private static final String KAFKA_SCHEMAS_TOPIC = "_schemas";
  private static final String AVRO_COMPATIBILITY_TYPE = AvroCompatibilityLevel.NONE.name;

  private ZooKeeperEmbedded zookeeper;
  private KafkaEmbedded broker;
  private RestApp schemaRegistry;
  private final Properties brokerConfig;
  private boolean running;

  /**
   * Creates and starts the cluster.
   */
  public EmbeddedSingleNodeKafkaCluster() {
    this(new Properties());
  }

  /**
   * Creates and starts the cluster.
   *
   * @param brokerConfig Additional broker configuration settings.
   */
  public EmbeddedSingleNodeKafkaCluster(Properties brokerConfig) {
    this.brokerConfig = new Properties();
    this.brokerConfig.putAll(brokerConfig);
  }

  /**
   * Creates and starts the cluster.
   */
  public void start() throws Exception {
    log.debug("Initiating embedded Kafka cluster startup");
    log.debug("Starting a ZooKeeper instance...");
    zookeeper = new ZooKeeperEmbedded();
    log.debug("ZooKeeper instance is running at {}", zookeeper.connectString());

    Properties effectiveBrokerConfig = effectiveBrokerConfigFrom(brokerConfig, zookeeper);
    log.debug("Starting a Kafka instance on port {} ...",
        effectiveBrokerConfig.getProperty(KafkaConfig$.MODULE$.PortProp()));
    broker = new KafkaEmbedded(effectiveBrokerConfig);
    log.debug("Kafka instance is running at {}, connected to ZooKeeper at {}",
        broker.brokerList(), broker.zookeeperConnect());

<<<<<<< HEAD
    schemaRegistry = new RestApp(
        InstanceSpec.getRandomPort(),
        zookeeperConnect(),
        KAFKA_SCHEMAS_TOPIC, AVRO_COMPATIBILITY_TYPE, new Properties());
=======
    schemaRegistry = new RestApp(0, zookeeperConnect(), KAFKA_SCHEMAS_TOPIC, AVRO_COMPATIBILITY_TYPE);
>>>>>>> b1205165
    schemaRegistry.start();
    running = true;
  }

  private Properties effectiveBrokerConfigFrom(Properties brokerConfig, ZooKeeperEmbedded zookeeper) {
    Properties effectiveConfig = new Properties();
    effectiveConfig.putAll(brokerConfig);
    effectiveConfig.put(KafkaConfig$.MODULE$.ZkConnectProp(), zookeeper.connectString());
    effectiveConfig.put(KafkaConfig$.MODULE$.PortProp(), DEFAULT_BROKER_PORT);

    effectiveConfig.put(KafkaConfig$.MODULE$.DeleteTopicEnableProp(), true);
    effectiveConfig.put(KafkaConfig$.MODULE$.LogCleanerDedupeBufferSizeProp(), 2 * 1024 * 1024L);
    effectiveConfig.put(KafkaConfig$.MODULE$.GroupMinSessionTimeoutMsProp(), 0);
    effectiveConfig.put(KafkaConfig$.MODULE$.OffsetsTopicReplicationFactorProp(), (short) 1);
    effectiveConfig.put(KafkaConfig$.MODULE$.AutoCreateTopicsEnableProp(), true);
    return effectiveConfig;
  }

  @Override
  protected void before() throws Exception {
    start();
  }

  @Override
  protected void after() {
    stop();
  }

  /**
   * Stops the cluster.
   */
  public void stop() {
    log.info("Stopping Confluent");
    try {
      try {
        if (schemaRegistry != null) {
          schemaRegistry.stop();
        }
      } catch (Exception e) {
        throw new RuntimeException(e);
      }
      if (broker != null) {
        broker.stop();
      }
      try {
        if (zookeeper != null) {
          zookeeper.stop();
        }
      } catch (IOException e) {
        throw new RuntimeException(e);
      }
    } finally {
      running = false;
    }
    log.info("Confluent Stopped");
  }

  /**
   * This cluster's `bootstrap.servers` value.  Example: `127.0.0.1:9092`.
   *
   * You can use this to tell Kafka Streams applications, Kafka producers, and Kafka consumers (new
   * consumer API) how to connect to this cluster.
   */
  public String bootstrapServers() {
    return broker.brokerList();
  }

  /**
   * This cluster's ZK connection string aka `zookeeper.connect` in `hostnameOrIp:port` format.
   * Example: `127.0.0.1:2181`.
   *
   * You can use this to e.g. tell Kafka consumers (old consumer API) how to connect to this
   * cluster.
   */
  public String zookeeperConnect() {
    return zookeeper.connectString();
  }

  /**
   * The "schema.registry.url" setting of the schema registry instance.
   */
  public String schemaRegistryUrl() {
    return schemaRegistry.restConnect;
  }

  /**
   * Creates a Kafka topic with 1 partition and a replication factor of 1.
   *
   * @param topic The name of the topic.
   */
  public void createTopic(String topic) {
    createTopic(topic, 1, 1, new Properties());
  }

  /**
   * Creates a Kafka topic with the given parameters.
   *
   * @param topic       The name of the topic.
   * @param partitions  The number of partitions for this topic.
   * @param replication The replication factor for (the partitions of) this topic.
   */
  public void createTopic(String topic, int partitions, int replication) {
    createTopic(topic, partitions, replication, new Properties());
  }

  /**
   * Creates a Kafka topic with the given parameters.
   *
   * @param topic       The name of the topic.
   * @param partitions  The number of partitions for this topic.
   * @param replication The replication factor for (partitions of) this topic.
   * @param topicConfig Additional topic-level configuration settings.
   */
  public void createTopic(String topic,
                          int partitions,
                          int replication,
                          Properties topicConfig) {
    broker.createTopic(topic, partitions, replication, topicConfig);
  }

  public boolean isRunning() {
    return running;
  }
}<|MERGE_RESOLUTION|>--- conflicted
+++ resolved
@@ -76,14 +76,7 @@
     log.debug("Kafka instance is running at {}, connected to ZooKeeper at {}",
         broker.brokerList(), broker.zookeeperConnect());
 
-<<<<<<< HEAD
-    schemaRegistry = new RestApp(
-        InstanceSpec.getRandomPort(),
-        zookeeperConnect(),
-        KAFKA_SCHEMAS_TOPIC, AVRO_COMPATIBILITY_TYPE, new Properties());
-=======
-    schemaRegistry = new RestApp(0, zookeeperConnect(), KAFKA_SCHEMAS_TOPIC, AVRO_COMPATIBILITY_TYPE);
->>>>>>> b1205165
+    schemaRegistry = new RestApp(0, zookeeperConnect(), KAFKA_SCHEMAS_TOPIC, AVRO_COMPATIBILITY_TYPE, new Properties());
     schemaRegistry.start();
     running = true;
   }
