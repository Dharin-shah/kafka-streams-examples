package io.confluent.examples.streams.microservices;

import io.confluent.examples.streams.avro.microservices.Order;
import io.confluent.examples.streams.avro.microservices.OrderState;
import io.confluent.examples.streams.avro.microservices.Product;
import io.confluent.examples.streams.microservices.domain.Schemas;
import io.confluent.examples.streams.microservices.domain.Schemas.Topics;
import io.confluent.examples.streams.microservices.domain.beans.OrderBean;
import io.confluent.examples.streams.microservices.util.MicroserviceTestUtils;
import io.confluent.examples.streams.microservices.util.Paths;

import org.apache.kafka.test.TestUtils;
import org.junit.After;
import org.junit.Before;
import org.junit.BeforeClass;
import org.junit.Test;

import javax.ws.rs.ServerErrorException;
import javax.ws.rs.client.Client;
import javax.ws.rs.client.ClientBuilder;
import javax.ws.rs.client.Entity;
import javax.ws.rs.client.Invocation;
import javax.ws.rs.core.GenericType;
import javax.ws.rs.core.Response;
import java.net.HttpURLConnection;
import java.time.Duration;
import java.util.Collections;

import static io.confluent.examples.streams.avro.microservices.Order.newBuilder;
import static io.confluent.examples.streams.microservices.domain.beans.OrderId.id;
import static javax.ws.rs.core.MediaType.APPLICATION_JSON_TYPE;
import static org.assertj.core.api.AssertionsForInterfaceTypes.assertThat;
import static org.junit.Assert.fail;

public class OrdersServiceTest extends MicroserviceTestUtils {

  private OrdersService rest;
  private OrdersService rest2;

  @BeforeClass
  public static void startKafkaCluster() {
    Schemas.configureSerdesWithSchemaRegistryUrl(CLUSTER.schemaRegistryUrl());
  }

  @After
  public void shutdown() {
    if (rest != null) {
      rest.stop();
      rest.cleanLocalState();
    }
    if (rest2 != null) {
      rest2.stop();
      rest2.cleanLocalState();
    }
  }

  @Before
  public void prepareKafkaCluster() throws Exception {
    CLUSTER.deleteTopicsAndWait(30000, Topics.ORDERS.name(), "OrdersService-orders-store-changelog");
    CLUSTER.createTopic(Topics.ORDERS.name());
    Schemas.configureSerdesWithSchemaRegistryUrl(CLUSTER.schemaRegistryUrl());
  }

  @Test
  public void shouldPostOrderAndGetItBack() {
    final OrderBean bean = new OrderBean(id(1L), 2L, OrderState.CREATED, Product.JUMPERS, 10, 100d);

    final Client client = ClientBuilder.newClient();

    //Given a rest service
    rest = new OrdersService("localhost");
    rest.start(CLUSTER.bootstrapServers(), TestUtils.tempDirectory().getPath());
    final Paths paths = new Paths("localhost", rest.port());

    //When we POST an order
<<<<<<< HEAD
    final Response response = client
      .target(paths.urlPost())
      .request(APPLICATION_JSON_TYPE)
      .post(Entity.json(bean));
=======
    Response response = postWithRetries(
      client.target(paths.urlPost()).request(APPLICATION_JSON_TYPE),
      Entity.json(bean),
      5);
>>>>>>> 95adac0e

    //Then
    assertThat(response.getStatus()).isEqualTo(HttpURLConnection.HTTP_CREATED);

    //When GET the bean back via it's location
    Invocation.Builder builder = client
      .target(response.getLocation())
      .queryParam("timeout", Duration.ofSeconds(30).toMillis())
      .request(APPLICATION_JSON_TYPE);

    OrderBean returnedBean = getWithRetries(builder, newBean(), 5);

    //Then it should be the bean we PUT
    assertThat(returnedBean).isEqualTo(bean);

    //When GET the bean back explicitly
    builder = client
      .target(paths.urlGet(1))
      .queryParam("timeout", Duration.ofSeconds(30).toMillis())
      .request(APPLICATION_JSON_TYPE);

    returnedBean = getWithRetries(builder, newBean(), 5);

    //Then it should be the bean we PUT
    assertThat(returnedBean).isEqualTo(bean);
  }


  @Test
  public void shouldGetValidatedOrderOnRequest() {
    final Order orderV1 = new Order(id(1L), 3L, OrderState.CREATED, Product.JUMPERS, 10, 100d);
    final OrderBean beanV1 = OrderBean.toBean(orderV1);

    final Client client = ClientBuilder.newClient();

    //Given a rest service
    rest = new OrdersService("localhost");
    rest.start(CLUSTER.bootstrapServers(), TestUtils.tempDirectory().getPath());
    final Paths paths = new Paths("localhost", rest.port());

    //When we post an order
<<<<<<< HEAD
    client
      .target(paths.urlPost())
      .request(APPLICATION_JSON_TYPE)
      .post(Entity.json(beanV1));
=======
    postWithRetries(client.target(paths.urlPost()).request(APPLICATION_JSON_TYPE), Entity.json(beanV1), 5);
>>>>>>> 95adac0e

    //Simulate the order being validated
    MicroserviceTestUtils.sendOrders(Collections.singletonList(
      newBuilder(orderV1)
        .setState(OrderState.VALIDATED)
        .build()));

    //When we GET the order from the returned location
    final Invocation.Builder builder = client
      .target(paths.urlGetValidated(beanV1.getId()))
      .queryParam("timeout", Duration.ofSeconds(30).toMillis())
      .request(APPLICATION_JSON_TYPE);

    final OrderBean returnedBean = getWithRetries(builder, newBean(), 5);

    //Then status should be Validated
    assertThat(returnedBean.getState()).isEqualTo(OrderState.VALIDATED);
  }

  @Test
  public void shouldTimeoutGetIfNoResponseIsFound() {
    final Client client = ClientBuilder.newClient();

    //Start the rest interface
    rest = new OrdersService("localhost");
    rest.start(CLUSTER.bootstrapServers(), TestUtils.tempDirectory().getPath());
    final Paths paths = new Paths("localhost", rest.port());

    final Invocation.Builder builder = client
      .target(paths.urlGet(1))
      .queryParam("timeout", Duration.ofMillis(100).toMillis()) //Lower the request timeout
      .request(APPLICATION_JSON_TYPE);

    //Then GET order should timeout
    try {
      getWithRetries(builder, newBean(), 0); // no retries to fail fast
      fail("Request should have failed as materialized view has not been updated");
    } catch (final ServerErrorException e) {
      assertThat(e.getMessage()).isEqualTo("HTTP 504 Gateway Timeout");
    }
  }

  @Test
  public void shouldGetOrderByIdWhenOnDifferentHost() {
    final OrderBean order = new OrderBean(id(1L), 4L, OrderState.VALIDATED, Product.JUMPERS, 10, 100d);
    final Client client = ClientBuilder.newClient();

    //Given two rest servers on different ports
    rest = new OrdersService("localhost");
    rest.start(CLUSTER.bootstrapServers(), TestUtils.tempDirectory().getPath());
    final Paths paths1 = new Paths("localhost", rest.port());
    rest2 = new OrdersService("localhost");
    rest2.start(CLUSTER.bootstrapServers(), TestUtils.tempDirectory().getPath());
    final Paths paths2 = new Paths("localhost", rest2.port());

    //And one order
<<<<<<< HEAD
    client
      .target(paths1.urlPost())
      .request(APPLICATION_JSON_TYPE)
      .post(Entity.json(order));
=======
    postWithRetries(client.target(paths1.urlPost()).request(APPLICATION_JSON_TYPE), Entity.json(order), 5);
>>>>>>> 95adac0e

    //When GET to rest1
    Invocation.Builder builder = client
      .target(paths1.urlGet(order.getId()))
      .queryParam("timeout", Duration.ofSeconds(30).toMillis())
      .request(APPLICATION_JSON_TYPE);
    OrderBean returnedOrder = getWithRetries(builder, newBean(), 5);

    //Then we should get the order back
    assertThat(returnedOrder).isEqualTo(order);

    //When GET to rest2
    builder = client
      .target(paths2.urlGet(order.getId()))
      .queryParam("timeout", Duration.ofSeconds(30).toMillis())
      .request(APPLICATION_JSON_TYPE);
    returnedOrder = getWithRetries(builder, newBean(), 5);

    //Then we should get the order back also
    assertThat(returnedOrder).isEqualTo(order);
  }

  private GenericType<OrderBean> newBean() {
    return new GenericType<OrderBean>() {};
  }
}<|MERGE_RESOLUTION|>--- conflicted
+++ resolved
@@ -73,17 +73,10 @@
     final Paths paths = new Paths("localhost", rest.port());
 
     //When we POST an order
-<<<<<<< HEAD
-    final Response response = client
-      .target(paths.urlPost())
-      .request(APPLICATION_JSON_TYPE)
-      .post(Entity.json(bean));
-=======
-    Response response = postWithRetries(
+    final Response response = postWithRetries(
       client.target(paths.urlPost()).request(APPLICATION_JSON_TYPE),
       Entity.json(bean),
       5);
->>>>>>> 95adac0e
 
     //Then
     assertThat(response.getStatus()).isEqualTo(HttpURLConnection.HTTP_CREATED);
@@ -125,14 +118,7 @@
     final Paths paths = new Paths("localhost", rest.port());
 
     //When we post an order
-<<<<<<< HEAD
-    client
-      .target(paths.urlPost())
-      .request(APPLICATION_JSON_TYPE)
-      .post(Entity.json(beanV1));
-=======
     postWithRetries(client.target(paths.urlPost()).request(APPLICATION_JSON_TYPE), Entity.json(beanV1), 5);
->>>>>>> 95adac0e
 
     //Simulate the order being validated
     MicroserviceTestUtils.sendOrders(Collections.singletonList(
@@ -189,14 +175,7 @@
     final Paths paths2 = new Paths("localhost", rest2.port());
 
     //And one order
-<<<<<<< HEAD
-    client
-      .target(paths1.urlPost())
-      .request(APPLICATION_JSON_TYPE)
-      .post(Entity.json(order));
-=======
     postWithRetries(client.target(paths1.urlPost()).request(APPLICATION_JSON_TYPE), Entity.json(order), 5);
->>>>>>> 95adac0e
 
     //When GET to rest1
     Invocation.Builder builder = client
