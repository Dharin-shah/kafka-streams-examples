--- conflicted
+++ resolved
@@ -27,6 +27,7 @@
 import org.apache.kafka.test.TestUtils
 import org.junit._
 import org.scalatest.junit.AssertionsForJUnit
+import org.assertj.core.api.Assertions.assertThat
 
 import scala.collection.JavaConverters._
 
@@ -114,13 +115,6 @@
     } finally {
       topologyTestDriver.close()
     }
-<<<<<<< HEAD
-    val actualWordCounts: java.util.List[KeyValue[String, Long]] =
-      IntegrationTestUtils.waitUntilMinKeyValueRecordsReceived(consumerConfig, outputTopic, expectedWordCounts.size)
-    streams.close()
-    assert(actualWordCounts === expectedWordCounts.asJava)
-=======
->>>>>>> 05b778bb
   }
 
 }